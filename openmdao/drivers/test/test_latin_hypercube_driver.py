--- conflicted
+++ resolved
@@ -63,15 +63,10 @@
         root.add('comp', Paraboloid(), promotes=['*'])
 
         prob.driver = LatinHypercubeDriver(100)
-<<<<<<< HEAD
+
         prob.driver.add_desvar('x', lower=-50.0, upper=50.0)
         prob.driver.add_desvar('y', lower=-50.0, upper=50.0)
-        
-=======
-        prob.driver.add_desvar('x', low=-50.0, high=50.0)
-        prob.driver.add_desvar('y', low=-50.0, high=50.0)
 
->>>>>>> 11998cd4
         prob.driver.add_objective('f_xy')
 
         prob.setup(check=False)
@@ -124,17 +119,10 @@
         root.add('p2', IndepVarComp('y', 50.0), promotes=['*'])
         root.add('comp', Paraboloid(), promotes=['*'])
 
-<<<<<<< HEAD
-        prob.driver = OptimizedLatinHypercubeDriver(100)
+        prob.driver = OptimizedLatinHypercubeDriver(100, population=5)
         prob.driver.add_desvar('x', lower=-50.0, upper=50.0)
         prob.driver.add_desvar('y', lower=-50.0, upper=50.0)
-        
-=======
-        prob.driver = OptimizedLatinHypercubeDriver(100, population=5)
-        prob.driver.add_desvar('x', low=-50.0, high=50.0)
-        prob.driver.add_desvar('y', low=-50.0, high=50.0)
 
->>>>>>> 11998cd4
         prob.driver.add_objective('f_xy')
 
         prob.setup(check=False)
