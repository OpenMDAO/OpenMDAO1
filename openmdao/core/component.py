--- conflicted
+++ resolved
@@ -297,11 +297,7 @@
             'src_indices' metadata.
 
         """
-<<<<<<< HEAD
-        to_prom_name = self._sysdata.to_prom_name = {}
-=======
         to_prom_name = self._sysdata.to_prom_name = {} # Order not guaranteed.  Do not iterate.
->>>>>>> dec2b154
         to_abs_uname = self._sysdata.to_abs_uname = OrderedDict()
         to_abs_pnames = self._sysdata.to_abs_pnames = OrderedDict()
         to_prom_uname = self._sysdata.to_prom_uname = OrderedDict()
