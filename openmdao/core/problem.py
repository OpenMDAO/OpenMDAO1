--- conflicted
+++ resolved
@@ -158,7 +158,7 @@
         resids = varmanager.resids
         for recorder in self.driver.recorders:
             recorder.record(params, unknowns, resids)
-            
+
     def calc_gradient(self, param_list, unknown_list, mode='auto',
                       return_format='array'):
         """ Returns the gradient for the system that is slotted in
@@ -593,7 +593,6 @@
         data.update(_find_all_comps(sg))
     return data
 
-<<<<<<< HEAD
 def jac_to_flat_dict(jac):
     """ Converts a double `dict` jacobian to a flat `dict` Jacobian. Keys go
     from [out][in] to [out,in].
@@ -691,7 +690,7 @@
             out_stream.write('    Raw FD Derivative (Jfor)\n\n')
             out_stream.write(str(Jsub_fd))
             out_stream.write('\n\n')
-=======
+
 def _get_implicit_connections(params_dict, unknowns_dict):
     """
     Finds all matches between relative names of parameters and
@@ -742,5 +741,4 @@
         for p in pabs:
             connections[p] = uabs[0]
 
-    return connections
->>>>>>> 6923dbd3
+    return connections