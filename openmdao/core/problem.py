""" OpenMDAO Problem class defintion."""

from __future__ import print_function

import os
import sys
import json
import warnings
import traceback
from collections import OrderedDict
from itertools import chain
from six import iteritems, itervalues
from six.moves import cStringIO

import networkx as nx
import numpy as np

from openmdao.core.system import System
from openmdao.core.group import Group
from openmdao.core.component import Component
from openmdao.core.parallel_group import ParallelGroup
from openmdao.core.parallel_fd_group import ParallelFDGroup
from openmdao.core.basic_impl import BasicImpl
from openmdao.core._checks import check_connections, _both_names
from openmdao.core.driver import Driver
from openmdao.core.mpi_wrap import MPI, under_mpirun, debug
from openmdao.core.relevance import Relevance

from openmdao.components.indep_var_comp import IndepVarComp
from openmdao.solvers.scipy_gmres import ScipyGMRES
from openmdao.solvers.ln_direct import DirectSolver
from openmdao.solvers.ln_gauss_seidel import LinearGaussSeidel

from openmdao.units.units import get_conversion_tuple
from openmdao.util.string_util import get_common_ancestor, nearest_child, name_relative_to
from openmdao.util.graph import plain_bfs
from openmdao.util.options import OptionsDictionary

force_check = os.environ.get('OPENMDAO_FORCE_CHECK_SETUP')
trace = os.environ.get('OPENMDAO_TRACE')


class _ProbData(object):
    """
    A container for Problem level data that is needed by subsystems
    and VecWrappers.
    """
    def __init__(self):
        self.top_lin_gs = False
        self.in_complex_step = False


class Problem(object):
    """ The Problem is always the top object for running an OpenMDAO
    model.

    Args
    ----
    root : `Group`, optional
        The top-level `Group` for the `Problem`.  If not specified, a default
        `Group` will be created

    driver : `Driver`, optional
        The top-level `Driver` for the `Problem`.  If not specified, a default
        "Run Once" `Driver` will be used

    impl : `BasicImpl` or `PetscImpl`, optional
        The vector and data transfer implementation for the `Problem`.
        For parallel processing support using MPI, `PetscImpl` is required.
        If not specified, the default `BasicImpl` will be used.

    comm : an MPI communicator (real or fake), optional
        A communicator that can be used for distributed operations when running
        under MPI. If not specified, the default "COMM_WORLD" will be used.
    """

    def __init__(self, root=None, driver=None, impl=None, comm=None):
        super(Problem, self).__init__()
        self.root = root
        self._probdata = _ProbData()

        if MPI:
            from openmdao.core.petsc_impl import PetscImpl
            if impl != PetscImpl:
                raise ValueError("To run under MPI, the impl for a Problem must be PetscImpl.")

        if impl is None:
            self._impl = BasicImpl
        else:
            self._impl = impl

        self.comm = comm

        if driver is None:
            self.driver = Driver()
        else:
            self.driver = driver

        self.pathname = ''


    def __getitem__(self, name):
        """Retrieve unflattened value of named unknown or unconnected
        param variable from the root system.

        Args
        ----
        name : str
             The name of the variable.

        Returns
        -------
        The unflattened value of the given variable.
        """
        if name in self.root.unknowns:
            return self.root.unknowns[name]
        elif name in self.root.params:
            return self.root.params[name]
        elif name in self.root._sysdata.to_abs_pnames:
            for p in self.root._sysdata.to_abs_pnames[name]:
                return self._rec_get_param(p)
        elif name in self._dangling:
            for p in self._dangling[name]:
                return self._rec_get_param(p)
        else:
            raise KeyError("Variable '%s' not found." % name)

    def _rec_get_param(self, absname):
        parts = absname.rsplit('.', 1)
        if len(parts) == 1:
            return self.root.params[absname]
        else:
            grp = self.root._subsystem(parts[0])
            return grp.params[parts[1]]

    def __setitem__(self, name, val):
        """Sets the given value into the appropriate `VecWrapper`.
        'name' is assumed to be a promoted name.

        Args
        ----
        name : str
             The promoted name of the variable to set into the
             unknowns vector, or into params vectors if the params are
             unconnected.
        """
        if name in self.root.unknowns:
            self.root.unknowns[name] = val
        elif name in self._dangling:
            for p in self._dangling[name]:
                parts = p.rsplit('.', 1)
                if len(parts) == 1:
                    self.root.params[p] = val
                else:
                    grp = self.root._subsystem(parts[0])
                    grp.params[parts[1]] = val
        else:
            raise KeyError("Variable '%s' not found." % name)

    def _setup_connections(self, params_dict, unknowns_dict):
        """Generate a mapping of absolute param pathname to the pathname
        of its unknown.

        Args
        ----

        params_dict : OrderedDict
            A dict of parameter metadata for the whole `Problem`.

        unknowns_dict : OrderedDict
            A dict of unknowns metadata for the whole `Problem`.

        """
        to_prom_name = self._probdata.to_prom_name

        # Get all explicit connections (stated with absolute pathnames)
        connections = self.root._get_explicit_connections()

        # get set of promoted params that are not *implicitly* connected
        # to anything, and add all implicit connections to the connections dict.
        prom_noconns = self._add_implicit_connections(connections)

        input_graph = nx.DiGraph()
        self._dangling = {}

        to_abs_pnames = self.root._sysdata.to_abs_pnames

        usrcs = set()

        # resolve any input to input connections
        for tgt, srcs in iteritems(connections):
            for src, idxs in srcs:
                input_graph.add_edge(src, tgt, idxs=idxs)
                if src in unknowns_dict:
                    usrcs.add(src)

        for prom, plist in iteritems(to_abs_pnames):
            input_graph.add_nodes_from(plist)
            if prom in prom_noconns:
                # include connections in the graph due to multiple params that
                # are promoted to the same name
                start = plist[0]
                input_graph.add_edges_from(((start,p) for p in plist[1:]),
                                           idxs=None)

        newconns = {}
        # loop over srcs that are unknowns
        for src in usrcs:
            newconns[src] = None
            src_idxs = {src:None}
            # walk depth first from each unknown src to each connected input,
            # updating src_indices if necessary
            for s, t in nx.dfs_edges(input_graph, src):
                tidxs = input_graph[s][t]['idxs']
                sidxs = src_idxs[s]

                if tidxs is None:
                    tidxs = sidxs
                elif sidxs is not None:
                    tidxs = np.array(sidxs)[tidxs]

                src_idxs[t] = tidxs

                if t in newconns:
                    newconns[t].append((src, tidxs))
                else:
                    newconns[t] = [(src, tidxs)]

        self._input_inputs = {}

        # now all nodes that are downstream of an unknown source have been
        # marked.  Anything left must be an input that is either dangling or
        # upstream of an input that does have an unknown source.
        for node in input_graph.nodes_iter():
            # only look at unmarked nodes that have 0 in_degree
            if node not in newconns and len(input_graph.pred[node]) == 0:
                nosrc = [node]
                # walk dfs from this input 'src' node until we hit a param
                # that has an unknown src
                for s, t in nx.dfs_edges(input_graph, node):
                    if t in newconns:  # found param with unknown src
                        src = newconns[t][0][0]
                        # connect the unknown src to all of the inputs connected
                        # to the current node that have no unknown src
                        for n in nosrc:
                            newconns[n] = [(src, None)]
                        break
                    else:
                        nosrc.append(t)
                else: # didn't find an unknown src, so must be dangling
                    set_nosrc = set(nosrc)
                    for n in nosrc:
                        self._dangling[to_prom_name[n]] = set_nosrc
                        self._input_inputs[n] = nosrc

        # connections must be in order across processes, so use an OrderedDict
        # and sort targets before adding them
        connections = OrderedDict()
        for tgt, srcs in sorted(newconns.items()):
            if srcs is not None:
                if len(srcs) > 1:
                    src_names = (n for n, idx in srcs)
                    self._setup_errors.append("Target '%s' is connected to "
                                              "multiple unknowns: %s" %
                                               (tgt, sorted(src_names)))
                connections[tgt] = srcs[0]

        return connections

    def _check_input_diffs(self, connections, params_dict, unknowns_dict):
        """For all sets of connected inputs, find any differences in units
        or initial value.
        """
        # loop over all dangling inputs
        for tgt, connected_inputs in iteritems(self._input_inputs):

            # figure out if any connected inputs have different initial
            # values or different units
            tgt_idx = connected_inputs.index(tgt)
            units = [params_dict[n].get('units') for n in connected_inputs]
            vals = [params_dict[n]['val'] for n in connected_inputs]

            diff_units = []

            for i, u in enumerate(units):
                if i != tgt_idx and u != units[tgt_idx]:
                    if units[tgt_idx] is None:
                        sname, s = connected_inputs[i], u
                        tname, t = connected_inputs[tgt_idx], units[tgt_idx]
                    else:
                        sname, s = connected_inputs[tgt_idx], units[tgt_idx]
                        tname, t = connected_inputs[i], u

                    diff_units.append((connected_inputs[i], u))

            if isinstance(vals[tgt_idx], np.ndarray):
                diff_vals = [(connected_inputs[i],v) for i,v in
                               enumerate(vals) if not
                                   (isinstance(v, np.ndarray) and
                                      v.shape==vals[tgt_idx].shape and
                                      (v==vals[tgt_idx]).all())]
            else:
                vtype = type(vals[tgt_idx])
                diff_vals = [(connected_inputs[i],v) for i,v in
                                 enumerate(vals) if vtype!=type(v) or
                                                      v!=vals[tgt_idx]]

            # if tgt has no unknown source, units MUST match, unless
            # one of them is None. At this point, connections contains
            # only unknown to input connections, so if the target is
            # in connections, it has an unknown source.

            if diff_units:
                filt = set([u for n,u in diff_units])
                if None in filt:
                    filt.remove(None)
                if filt:
                    proms = set([params_dict[item]['top_promoted_name'] \
                                 for item in connected_inputs])

                    # All params are promoted, so extra message for clarity.
                    if len(proms) == 1:
                        msg = "The following connected inputs are promoted to " + \
                            "'%s', but have different units" % proms.pop()
                    else:
                        msg = "The following connected inputs have no source and different " + \
                              "units"

                    msg += ": %s." % sorted([(tgt, params_dict[tgt].get('units'))] + \
                                            diff_units)
                    correct_src = params_dict[connected_inputs[0]]['top_promoted_name']
                    msg += " Connect '%s' to a source (such as an IndepVarComp)" % correct_src + \
                           " with defined units."

                    self._setup_errors.append(msg)
            if diff_vals:
                msg = ("The following sourceless connected inputs have "
                       "different initial values: "
                       "%s.  Connect one of them to the output of "
                       "an IndepVarComp to ensure that they have the "
                       "same initial value." %
                       (sorted([(tgt,params_dict[tgt]['val'])]+
                                         diff_vals)))
                self._setup_errors.append(msg)

        # now check for differences in step_size, step_type, or form for
        # promoted inputs
        for promname, absnames in iteritems(self.root._sysdata.to_abs_pnames):
            if len(absnames) > 1:
                step_sizes, step_types, forms, types = {}, {}, {}, {}
                for name in absnames:
                    meta = self.root._params_dict[name]
                    ss = meta.get('step_size')
                    if ss is not None:
                        step_sizes[ss] = name
                    st = meta.get('step_type')
                    if st is not None:
                        step_types[st] = name
                    f = meta.get('form')
                    if f is not None:
                        forms[f] = name
                    t = meta.get('type')
                    if t is not None:
                        types[t] = name

                if len(step_sizes) > 1:
                    self._setup_errors.append("The following parameters have the same "
                                  "promoted name, '%s', but different "
                                  "'step_size' values: %s" % (promname,
                                  sorted([(v,k) for k,v in step_sizes.items()])))

                if len(step_types) > 1:
                    self._setup_errors.append("The following parameters have the same "
                                  "promoted name, '%s', but different "
                                  "'step_type' values: %s" % (promname,
                                 sorted([(v,k) for k,v in step_types.items()])))

                if len(forms) > 1:
                    self._setup_errors.append("The following parameters have the same "
                                  "promoted name, '%s', but different 'form' "
                                  "values: %s" % (promname,
                                      sorted([(v,k) for k,v in forms.items()])))

<<<<<<< HEAD
                if len(types) > 1:
                    self._setup_errors.append("The following parameters have the same "
                                  "promoted name, '%s', but different 'type' "
                                  "values: %s" % (promname,
                                      sorted([(v,k) for k,v in types.items()])))


=======
>>>>>>> 0ff62e23
    def _get_ubc_vars(self, connections):
        """Return a list of any connected inputs that are used before they
        are set by their connected unknowns.
        """
        # this is the order that each component would run in if executed
        # a single time from the root system.
        full_order = {s.pathname : i for i,s in
                     enumerate(self.root.subsystems(recurse=True))}

        ubcs = []
        for tgt, srcs in iteritems(connections):
            tsys = tgt.rsplit('.', 1)[0]
            ssys = srcs[0].rsplit('.', 1)[0]
            if full_order[ssys] > full_order[tsys]:
                ubcs.append(tgt)

        return ubcs

    def setup(self, check=True, out_stream=sys.stdout):
        """Performs all setup of vector storage, data transfer, etc.,
        necessary to perform calculations.

        Args
        ----
        check : bool, optional
            Check for potential issues after setup is complete (the default
            is True)

        out_stream : a file-like object, optional
            Stream where report will be written if check is performed.
        """
        self._setup_errors = []

        # if we modify the system tree, we'll need to call _init_sys_data,
        # _setup_variables and _setup_connections again
        tree_changed = False

        # call _setup_variables again if we change metadata
        meta_changed = False

        self._probdata = _ProbData()
        if isinstance(self.root.ln_solver, LinearGaussSeidel):
            self._probdata.top_lin_gs = True

        self.driver.root = self.root
        self.driver.pathname = self.pathname + "." + self.driver.__class__.__name__
        self.driver.recorders.pathname = self.driver.pathname + ".recorders"

        # Give every system and solver an absolute pathname
        self.root._init_sys_data(self.pathname, self._probdata)

        # divide MPI communicators among subsystems
        self._setup_communicators()

        # Returns the parameters and unknowns metadata dictionaries
        # for the root, which has an entry for each variable contained
        # in any child of root. Metadata for each variable will contain
        # the name of the variable relative to that system, the absolute
        # name of the variable, any user defined metadata, and the value,
        # size and/or shape if known. For example:
        #  unknowns_dict['G1.G2.foo.v1'] = {
        #     'pathname' : 'G1.G2.foo.v1', # absolute path from the top
        #     'size' : 1,
        #     'shape' : 1,
        #     'val': 2.5,   # the initial value of that variable (if known)
        #  }
        params_dict, unknowns_dict = self.root._setup_variables()

        self._probdata.params_dict = params_dict
        self._probdata.unknowns_dict = unknowns_dict
        self._probdata.to_prom_name = self.root._sysdata.to_prom_name

        # collect all connections, both implicit and explicit from
        # anywhere in the tree, and put them in a dict where each key
        # is an absolute param name that maps to the absolute name of
        # a single source.
        connections = self._setup_connections(params_dict, unknowns_dict)
        self._probdata.connections = connections

        for tgt, (src, idxs) in iteritems(connections):
            tmeta = params_dict[tgt]
            if 'pass_by_obj' not in tmeta or not tmeta['pass_by_obj']:

                # Allow the user to omit the size of a parameter and pull
                # the size and shape from the connection source.
                if tmeta['shape'] == ():

                    smeta = unknowns_dict[src]

                    # Connected with src_indices specified
                    if idxs is not None:
                        size = len(idxs)
                        tmeta['shape'] = (size, )
                        tmeta['size'] = size
                        tmeta['val'] = smeta['val'][np.array(idxs)]

                    # Regular connection
                    else:
                        tmeta['shape'] = smeta['shape']
                        tmeta['size'] = smeta['size']
                        tmeta['val'] = smeta['val']

                # set src_indices into variable metadata
                if idxs is not None:
                    if isinstance(idxs, np.ndarray):
                        tmeta['src_indices'] = idxs
                    else:
                        tmeta['src_indices'] = np.array(idxs,
                                                  dtype=self._impl.idx_arr_type)

        # TODO: handle any automatic grouping of systems here...
        #       If we modify the system tree here, we'll have to call
        #       the full setup over again...

        if MPI:
            for s in self.root.components(recurse=True):
                # TODO: get rid of check for setup_distrib_idxs when we move to beta
                if hasattr(s, 'setup_distrib_idxs') or (
                         hasattr(s, 'setup_distrib') and (s.setup_distrib
                                                is not Component.setup_distrib)):
                    # component defines its own setup_distrib, so
                    # the metadata will change
                    meta_changed = True

        # All changes to the system tree or variable metadata
        # must be complete at this point.

        # if the system tree has changed, we have to redo the entire setup
        if tree_changed:
            return self.setup(check=check, out_stream=out_stream)
        elif meta_changed:
            params_dict, unknowns_dict = \
                self.root._setup_variables(compute_indices=True)

        # perform additional checks on connections
        # (e.g. for compatible types and shapes)
        self._setup_errors.extend(check_connections(connections, params_dict,
                                               unknowns_dict,
                                               self.root._sysdata.to_prom_name))

        # calculate unit conversions and store in param metadata
        self._setup_units(connections, params_dict, unknowns_dict)

        # propagate top level promoted names, unit conversions,
        # and connections down to all subsystems
        to_prom_name = self.root._sysdata.to_prom_name
        self._probdata.to_prom_name = to_prom_name

        for path, meta in iteritems(params_dict):
            # set top promoted name into var metadata
            meta['top_promoted_name'] = to_prom_name[path]

            # Check for dangling params that have no size or shape
            if path not in connections:
                if 'pass_by_obj' not in meta or not meta['pass_by_obj']:
                    if meta['shape'] == ():
                        self._setup_errors.append("Unconnected param '{}' is missing "
                                           "a shape or default value.".format(path))

        for path, meta in iteritems(unknowns_dict):
            meta['top_promoted_name'] = to_prom_name[path]

        # Given connection information, create mapping from system pathname
        # to the parameters that system must transfer data to
        param_owners = _assign_parameters(connections)

        pois = self.driver.desvars_of_interest()
        oois = self.driver.outputs_of_interest()

        self._driver_vois = set()
        for tup in chain(pois, oois):
            self._driver_vois.update(tup)

        # make sure pois and oois all refer to existing vars.
        # NOTE: all variables of interest (includeing POIs) must exist in
        #      the unknowns dict
        promoted_unknowns = self.root._sysdata.to_abs_uname

        parallel_p = False
        for vnames in pois:
            if len(vnames) > 1:
                parallel_p = True
            for v in vnames:
                if v not in promoted_unknowns:
                    raise NameError("Can't find param of interest '%s'." % v)

        parallel_u = False
        for vnames in oois:
            if len(vnames) > 1:
                parallel_u = True
            for v in vnames:
                if v not in promoted_unknowns:
                    raise NameError("Can't find quantity of interest '%s'." % v)

        mode = self._check_for_parallel_derivs(pois, oois, parallel_u, parallel_p)

        self._probdata.relevance = Relevance(self.root, params_dict,
                                             unknowns_dict, connections,
                                             pois, oois, mode)

        # perform auto ordering
        for s in self.root.subgroups(recurse=True, include_self=True):
            # set auto order if order not already set
            if not s._order_set:
                order = None
                broken_edges = None
                if self.comm.rank == 0:
                    order, broken_edges = s.list_auto_order()
                if MPI:
                    if trace:
                        debug("problem setup order bcast")
                    order, broken_edges = self.comm.bcast((order, broken_edges), root=0)
                    if trace:
                        debug("problem setup order bcast DONE")
                s.set_order(order)

                # Mark "head" of each broken edge
                for edge in broken_edges:
                    cname = edge[1]
                    head_sys = self.root
                    for name in cname.split('.'):
                        head_sys = getattr(head_sys, name)
                    head_sys._run_apply = True

        # report any differences in units or initial values for
        # sourceless connected inputs
        self._check_input_diffs(connections, params_dict, unknowns_dict)

        # If we perform fd on root and don't need derivatives in solvers, then we
        # don't have to allocate any deriv vectors.
        alloc_derivs = self.root.deriv_options['type'] == 'user'
        for sub in self.root.subgroups(recurse=True, include_self=True):
            alloc_derivs = alloc_derivs or sub.nl_solver.supports['uses_derivatives']

        # create VecWrappers for all systems in the tree.
        self.root._setup_vectors(param_owners, impl=self._impl, alloc_derivs=alloc_derivs)

        # Prepare Driver
        self.driver._setup()

        # get map of vars to VOI indices
        self._poi_indices, self._qoi_indices = self.driver._map_voi_indices()

        # Prepare Solvers
        for sub in self.root.subgroups(recurse=True, include_self=True):
            sub.nl_solver.setup(sub)
            sub.ln_solver.setup(sub)

        self._check_solvers()

        # Prep for case recording and record metadata
        self._start_recorders()

        if self._setup_errors:
            stream = cStringIO()
            stream.write("\nThe following errors occurred during setup:\n")
            for err in self._setup_errors:
                stream.write("%s\n" % err)
            raise RuntimeError(stream.getvalue())

        # Lock any restricted options in the options dictionaries.
        OptionsDictionary.locked = True

        # check for any potential issues
        if check or force_check:
            return self.check_setup(out_stream)

        return {}

    def cleanup(self):
        """ Clean up resources prior to exit. """
        self.driver.cleanup()
        self.root.cleanup()

    def _check_solvers(self):
        """ Search over all solvers and raise errors for unsupported
        configurations. These include:

        Raise an exception if we detect a LinearGaussSeidel
        solver and that group has either cycles or uniterated states.

        Raise an exception if a Newton solver is found under any system that
        is set to complex step.
        """

        # all states that have some maxiter>1 linear solver above them in the tree
        iterated_states = set()
        group_states = []

        has_iter_solver = {}
        for group in self.root.subgroups(recurse=True, include_self=True):
            try:
                has_iter_solver[group.pathname] = (group.ln_solver.options['maxiter'] > 1)
            except KeyError:

                # DirectSolver handles coupled derivatives without iteration
                if isinstance(group.ln_solver, DirectSolver):
                    has_iter_solver[group.pathname] = (True)

            # Look for nl solvers that require derivs under Complex Step.
            opt = group.deriv_options
            if opt['type'] == 'cs':

                # TODO: Support using complex step on a subsystem
                if group.name != '':
                    msg = "Complex step is currently not supported for groups"
                    msg += " other than root."
                    self._setup_errors.append(msg)

                # Complex Step, so check for deriv requirement in subsolvers
                for sub in self.root.subgroups(recurse=True, include_self=True):
                    if hasattr(sub.nl_solver, 'ln_solver'):
                        msg = "The solver in '{}' requires derivatives. We "
                        msg += "currently do not support complex step around it."
                        self._setup_errors.append(msg.format(sub.name))

            parts = group.pathname.split('.')
            for i in range(len(parts)):
                # if an ancestor solver iterates, we're ok
                if has_iter_solver['.'.join(parts[:i])]:
                    is_iterated_somewhere = True
                    break
            else:
                is_iterated_somewhere = False

            # if we're iterated at this level or somewhere above, then it's
            # ok if we have cycles or states.
            if is_iterated_somewhere:
                continue

            if isinstance(group.ln_solver, LinearGaussSeidel) and \
                                     group.ln_solver.options['maxiter'] == 1:
                # If group has a cycle and lings can't iterate, that's
                # an error if current lin solver or ancestor lin solver doesn't
                # iterate.
                graph = group._get_sys_graph()
                strong = [sorted(s) for s in nx.strongly_connected_components(graph)
                          if len(s) > 1]
                if strong:
                    self._setup_errors.append("Group '%s' has a LinearGaussSeidel "
                                   "solver with maxiter==1 but it contains "
                                   "cycles %s. To fix this error, change to "
                                   "a different linear solver, e.g. ScipyGMRES "
                                   "or PetscKSP, or increase maxiter (not "
                                   "recommended)."
                                   % (group.pathname, strong))

            states = [n for n,m in iteritems(group._unknowns_dict) if m.get('state')]
            if states:
                group_states.append((group, states))

                # this group has an iterative lin solver, so all states in it are ok
                if isinstance(group.ln_solver, DirectSolver) or \
                   group.ln_solver.options['maxiter'] > 1:
                    iterated_states.update(states)
                else:
                    # see if any states are in comps that have their own
                    # solve_linear method
                    for s in states:
                        if s not in iterated_states:
                            cname = s.rsplit('.', 1)[0]
                            comp = self.root
                            for name in cname.split('.'):
                                comp = getattr(comp, name)
                            if not _needs_iteration(comp):
                                iterated_states.add(s)

        for group, states in group_states:
            uniterated_states = [s for s in states if s not in iterated_states]

            # It's an error if we find states that don't have some
            # iterative linear solver as a parent somewhere in the tree, or they
            # don't live in a Component that defines its own solve_linear method.

            if uniterated_states:
                self._setup_errors.append("Group '%s' has a LinearGaussSeidel "
                               "solver with maxiter==1 but it contains "
                               "implicit states %s. To fix this error, "
                               "change to a different linear solver, e.g. "
                               "ScipyGMRES or PetscKSP, or increase maxiter "
                               "(not recommended)." %
                               (group.pathname, uniterated_states))

    def _check_dangling_params(self, out_stream=sys.stdout):
        """ Check for parameters that are not connected to a source/unknown.
        this includes ALL dangling params, both promoted and unpromoted.
        """
        to_prom_name = self.root._sysdata.to_prom_name

        dangling_params = sorted(set([
            to_prom_name[p] for p, m in iteritems(self.root._params_dict)
            if p not in self.root.connections
        ]))
        if dangling_params:
            print("\nThe following parameters have no associated unknowns:",
                  file=out_stream)
            for d in dangling_params:
                print(d, file=out_stream)

        return dangling_params

    def _check_mode(self, out_stream=sys.stdout):
        """ Adjoint vs Forward mode appropriateness """
        if self._calculated_mode != self.root._probdata.relevance.mode:
            print("\nSpecified derivative mode is '%s', but calculated mode is '%s'\n(based "
                  "on param size of %d and unknown size of %d)" % (self.root._probdata.relevance.mode,
                                                                   self._calculated_mode,
                                                                   self._p_length,
                                                                   self._u_length),
                  file=out_stream)

        return (self.root._probdata.relevance.mode, self._calculated_mode)

    def _check_no_unknown_comps(self, out_stream=sys.stdout):
        """ Check for components without unknowns. """
        nocomps = sorted([c.pathname for c in self.root.components(recurse=True,
                                                                   local=True)
                          if len(c.unknowns) == 0])
        if nocomps:
            print("\nThe following components have no unknowns:", file=out_stream)
            for n in nocomps:
                print(n, file=out_stream)

        return nocomps

    def _check_no_recorders(self, out_stream=sys.stdout):
        """ Check for no case recorder. """
        recorders = []
        recorders.extend(self.driver.recorders)
        for grp in self.root.subgroups(recurse=True, local=True,
                                       include_self=True):
            recorders.extend(grp.nl_solver.recorders)
            recorders.extend(grp.ln_solver.recorders)

        if not recorders:
            print("\nNo recorders have been specified, so no data will be saved.",
                  file=out_stream)

        return recorders

    def _check_no_connect_comps(self, out_stream=sys.stdout):
        """ Check for unconnected components. """
        conn_comps = set([t.rsplit('.', 1)[0]
                          for t in self.root.connections])
        conn_comps.update([s.rsplit('.', 1)[0]
                           for s, i in itervalues(self.root.connections)])
        noconn_comps = sorted([c.pathname
                               for c in self.root.components(recurse=True, local=True)
                               if c.pathname not in conn_comps])
        if noconn_comps:
            print("\nThe following components have no connections:", file=out_stream)
            for comp in noconn_comps:
                print(comp, file=out_stream)

        return noconn_comps

    def _check_mpi(self, out_stream=sys.stdout):
        """ Some simple MPI checks. """
        if under_mpirun():
            parr = True
            # Indicate that there are no parallel systems if user is running under MPI
            if self.comm.rank == 0:
                for grp in self.root.subgroups(recurse=True, include_self=True):
                    if (isinstance(grp, ParallelGroup) or
                        isinstance(grp, ParallelFDGroup)):
                        break
                else:
                    parr = False
                    print("\nRunning under MPI, but no ParallelGroups or ParallelFDGroups were found.",
                          file=out_stream)

                mincpu, maxcpu = self.root.get_req_procs()
                if maxcpu is not None and self.comm.size > maxcpu:
                    print("\nmpirun was given %d MPI processes, but the problem can only use %d" %
                          (self.comm.size, maxcpu))

                return (self.comm.size, maxcpu, parr)
        # or any ParalleGroups found when not running under MPI
        else:
            pargrps = []
            for grp in self.root.subgroups(recurse=True, include_self=True):
                if isinstance(grp, ParallelGroup):
                    print("\nFound ParallelGroup '%s', but not running under MPI." %
                          grp.pathname, file=out_stream)
                    pargrps.append(grp.pathname)
            return sorted(pargrps)

    def _check_graph(self, out_stream=sys.stdout):
        """ Check for cycles in group w/o solver. """
        cycles = []
        ooo = []

        for grp in self.root.subgroups(recurse=True, include_self=True):
            graph = grp._get_sys_graph()

            strong = [s for s in nx.strongly_connected_components(graph)
                      if len(s) > 1]

            if strong:
                relstrong = []
                for slist in strong:
                    relstrong.append([])
                    for s in slist:
                        relstrong[-1].append(nearest_child(grp.pathname, s))
                        # sort the cycle systems in execution order
                        subs = [s for s in grp._subsystems]
                        tups = sorted([(subs.index(s),s) for s in relstrong[-1]])
                        relstrong[-1] = [t[1] for t in tups]
                print("Group '%s' has the following cycles: %s" %
                          (grp.pathname, relstrong), file=out_stream)
                cycles.append(relstrong)

            # Components/Systems/Groups are not in the right execution order
            graph, _ = grp._break_cycles(grp.list_order(), graph)

            visited = set()
            out_of_order = {}
            for sub in itervalues(grp._subsystems):
                visited.add(sub.pathname)
                for u, v in nx.dfs_edges(graph, sub.pathname):
                    if v in visited:
                        out_of_order.setdefault(nearest_child(grp.pathname, v),
                                                set()).add(sub.pathname)

            if out_of_order:
                # scope ooo names to group
                for name in out_of_order:
                    out_of_order[name] = sorted([
                        nearest_child(grp.pathname, n) for n in out_of_order[name]
                    ])
                print("Group '%s' has the following out-of-order subsystems:" %
                      grp.pathname, file=out_stream)
                for n, subs in iteritems(out_of_order):
                    print("   %s should run after %s" % (n, subs), file=out_stream)
                ooo.append((grp.pathname, list(iteritems(out_of_order))))
                print("Auto ordering would be: %s" % grp.list_auto_order()[0],
                      file=out_stream)

        return (cycles, sorted(ooo))

    def _check_gmres_under_mpi(self, out_stream=sys.stdout):
        """ warn when using ScipyGMRES solver under MPI.
        """
        if under_mpirun():
            has_parallel = False
            for s in self.root.subgroups(recurse=True, include_self=True):
                if isinstance(s, ParallelGroup):
                    has_parallel = True
                    break

            if has_parallel and isinstance(self.root.ln_solver, ScipyGMRES):
                print("\nScipyGMRES is being used under MPI. Problems can arise "
                      "if a variable of interest (param/objective/constraint) "
                      "does not exist in all MPI processes.", file=out_stream)

    def _check_ubcs(self, out_stream=sys.stdout):
        ubcs = self._get_ubc_vars(self.root.connections)
        if ubcs:
            print("\nThe following params are connected to unknowns that are "
                  "updated out of order, so their initial values may contain "
                  "uninitialized unknown values: %s" % ubcs, file=out_stream)
        return ubcs

    def _check_unmarked_pbos(self, out_stream=sys.stdout):
        pbos = []
        for comp in self.root.components(recurse=True, include_self=True):
            if comp._pbo_warns:
                pbos.append((comp.pathname, comp._pbo_warns))

        if pbos:
            print("\nThe following variables are not differentiable but were "
                  "not labeled by the user as pass_by_obj:", file=out_stream)
            for cname, pbo_warns in sorted(pbos, key=lambda x: x[0]):
                for vname, val in pbo_warns:
                    print("%s: type %s" % ('.'.join((cname, vname)),
                          type(val).__name__), file=out_stream)

        return pbos

    def _check_relevant_pbos(self, out_stream=sys.stdout):
        """ Warn if any pass_by_object variables are in any relevant set if
        top driver requires derivatives."""

        # Only warn if we are taking gradients across model with a pbo
        # variable.
        if self.driver.__class__ is Driver or \
           self.driver.supports['gradients'] is False or \
           self.root.deriv_options['type'] is not 'user':
            return []

        vec = self.root.unknowns
        pbos = [var for var in vec if vec.metadata(var).get('pass_by_obj')]

        rels = set()
        for key, rel in iteritems(self._probdata.relevance.relevant):
            rels.update(rel)

        rel_pbos = rels.intersection(pbos)
        if rel_pbos:
            rel_conns = []

            for src in rel_pbos:
                # Find target(s) and print whole relevant connection
                for tgt, src_tuple in iteritems(self.root.connections):
                    if src_tuple[0] == src and tgt in rels:
                        rel_conns.append((src, tgt))

            if rel_conns:
                print("\nThe following relevant connections are marked as pass_by_obj:",
                      file=out_stream)
                for src, tgt in rel_conns:
                    val = vec[src]
                    print("%s -> %s: type %s" % (src, tgt, type(val).__name__),
                          file=out_stream)
            else:
                print("\nThe following pass_by_obj variables are relevant to "
                      "a derivative calculation:", sorted(rel_pbos))

            print("\nYour driver requires a gradient across a model with pass_by_obj "
                  "connections. We strongly recommend either setting the root "
                  "deriv_options 'type' to 'fd', or isolating the pass_by_obj "
                  "connection into a Group and setting its deriv_options 'type' "
                  "to 'fd'.",
                  file=out_stream)

        return list(rel_pbos)

    def check_setup(self, out_stream=sys.stdout):
        """Write a report to the given stream indicating any potential problems
        found with the current configuration of this ``Problem``.

        Args
        ----
        out_stream : a file-like object, optional
            Stream where report will be written.
        """
        print("##############################################", file=out_stream)
        print("Setup: Checking for potential issues...", file=out_stream)

        results = {}  # dict of results for easier testing
        results['recorders'] = self._check_no_recorders(out_stream)
        results['mpi'] = self._check_mpi(out_stream)
        results['dangling_params'] = self._check_dangling_params(out_stream)
        results['mode'] = self._check_mode(out_stream)
        results['no_unknown_comps'] = self._check_no_unknown_comps(out_stream)
        results['no_connect_comps'] = self._check_no_connect_comps(out_stream)
        results['cycles'], results['out_of_order'] = self._check_graph(out_stream)
        results['ubcs'] = self._check_ubcs(out_stream)
        results['solver_issues'] = self._check_gmres_under_mpi(out_stream)
        results['unmarked_pbos'] = self._check_unmarked_pbos(out_stream)
        results['relevant_pbos'] = self._check_relevant_pbos(out_stream)

        # TODO: Incomplete optimization driver configuration
        # TODO: Parallelizability for users running serial models
        # TODO: io state of recorder-specific files?

        # loop over subsystems and let them add any specific checks to the stream
        for s in self.root.subsystems(recurse=True, local=True, include_self=True):
            stream = cStringIO()
            s.check_setup(out_stream=stream)
            content = stream.getvalue()
            if content:
                print("%s:\n%s\n" % (s.pathname, content), file=out_stream)
                results["@%s" % s.pathname] = content

        print("\nSetup: Check complete.", file=out_stream)
        print("##############################################\n", file=out_stream)

        return results

    def pre_run_check(self):
        """ Last chance for some checks. The checks that should be performed
        here are those that would generate a cryptic error message. We can
        raise a readable error for the user."""

        # New message if you forget to run setup first, or if you assign a
        # new ln or nl solver and forget to run setup.
        if not self.root.deriv_options.locked:
            msg = "Before running the model, setup() must be called. If " + \
                 "the configuration has changed since it was called, then " + \
                 "setup must be called again before running the model."
            raise RuntimeError(msg)

    def run(self):
        """ Runs the Driver in self.driver. """
        self.pre_run_check()
        if self.root.is_active():
            self.driver.run(self)

            # if we're running under MPI, ensure that all of the processes
            # are finished in order to ensure that scripting code outside of
            # Problem doesn't attempt to access variables or files that have
            # not finished updating.  This can happen with FileRef vars and
            # potentially other pass_by_obj variables.
            if MPI:
                if trace: debug("waiting on problem run() comm.barrier")
                self.root.comm.barrier()
                if trace: debug("problem run() comm.barrier DONE")

    def run_once(self):
        """ Execute run_once in the driver, executing the model at the
        the current design point. """
        self.pre_run_check()
        root = self.root
        driver = self.driver
        if root.is_active():
            driver.run_once(self)

            # Make sure our residuals are up-to-date
            with root._dircontext:
                root.apply_nonlinear(root.params, root.unknowns, root.resids,
                                     metadata=driver.metadata)

            # if we're running under MPI, ensure that all of the processes
            # are finished in order to ensure that scripting code outside of
            # Problem doesn't attempt to access variables or files that have
            # not finished updating.  This can happen with FileRef vars and
            # potentially other pass_by_obj variables.
            if MPI:
                if trace: debug("waiting on problem run() comm.barrier")
                root.comm.barrier()
                if trace: debug("problem run() comm.barrier DONE")

    def _mode(self, mode, indep_list, unknown_list):
        """ Determine the mode based on precedence. The mode in `mode` is
        first. If that is 'auto', then the mode in root.ln_options takes
        precedence. If that is 'auto', then mode is determined by the width
        of the independent variable and quantity space."""

        self._p_length = 0
        self._u_length = 0
        uset = set()
        for unames in unknown_list:
            if isinstance(unames, tuple):
                uset.update(unames)
            else:
                uset.add(unames)
        pset = set()
        for pnames in indep_list:
            if isinstance(pnames, tuple):
                pset.update(pnames)
            else:
                pset.add(pnames)

        to_prom_name = self.root._sysdata.to_prom_name

        for path, meta in chain(iteritems(self.root._unknowns_dict),
                                iteritems(self.root._params_dict)):
            prom_name = to_prom_name[path]
            if prom_name in uset:
                self._u_length += meta['size']
                uset.remove(prom_name)
            if prom_name in pset:
                self._p_length += meta['size']
                pset.remove(prom_name)

        if uset:
            raise RuntimeError("Can't determine size of unknowns %s." % list(uset))
        if pset:
            raise RuntimeError("Can't determine size of params %s." % list(pset))

        # Choose mode based on size
        if self._p_length > self._u_length:
            self._calculated_mode = 'rev'
        else:
            self._calculated_mode = 'fwd'

        if mode == 'auto':
            mode = self.root.ln_solver.options['mode']
            if mode == 'auto':
                mode = self._calculated_mode

        return mode

    def calc_gradient(self, indep_list, unknown_list, mode='auto',
                      return_format='array', dv_scale=None, cn_scale=None,
                      sparsity=None):
        """ Returns the gradient for the system that is specified in
        self.root. This function is used by the optimizer but also can be
        used for testing derivatives on your model.

        Args
        ----
        indep_list : iter of strings
            Iterator of independent variable names that derivatives are to
            be calculated with respect to. All params must have a IndepVarComp.

        unknown_list : iter of strings
            Iterator of output or state names that derivatives are to
            be calculated for. All must be valid unknowns in OpenMDAO.

        mode : string, optional
            Deriviative direction, can be 'fwd', 'rev', 'fd', or 'auto'.
            Default is 'auto', which uses mode specified on the linear solver
            in root.

        return_format : string, optional
            Format for the derivatives, can be 'array' or 'dict'.

        dv_scale : dict, optional
            Dictionary of driver-defined scale factors on the design variables.

        cn_scale : dict, optional
            Dictionary of driver-defined scale factors on the constraints.

        sparsity : dict, optional
            Dictionary that gives the relevant design variables for each
            constraint. This option is only supported in the `dict` return
            format.

        Returns
        -------
        ndarray or dict
            Jacobian of unknowns with respect to params.
        """
        if mode not in ['auto', 'fwd', 'rev', 'fd']:
            msg = "mode must be 'auto', 'fwd', 'rev', or 'fd'"
            raise ValueError(msg)

        if return_format not in ['array', 'dict']:
            msg = "return_format must be 'array' or 'dict'"
            raise ValueError(msg)

        with self.root._dircontext:
            # Either analytic or finite difference
            if mode == 'fd' or self.root.deriv_options['type'] is not 'user':
                return self._calc_gradient_fd(indep_list, unknown_list,
                                              return_format, dv_scale=dv_scale,
                                              cn_scale=cn_scale, sparsity=sparsity)
            else:
                return self._calc_gradient_ln_solver(indep_list, unknown_list,
                                                     return_format, mode,
                                                     dv_scale=dv_scale,
                                                     cn_scale=cn_scale,
                                                     sparsity=sparsity)

    def _calc_gradient_fd(self, indep_list, unknown_list, return_format,
                          dv_scale=None, cn_scale=None, sparsity=None):
        """ Returns the finite differenced gradient for the system that is
        specified in self.root.

        Args
        ----
        indep_list : iter of strings
            Iterator of independent variable names that derivatives are to
            be calculated with respect to. All params must have a IndepVarComp.

        unknown_list : iter of strings
            Iterator of output or state names that derivatives are to
            be calculated for. All must be valid unknowns in OpenMDAO.

        return_format : string
            Format for the derivatives, can be 'array' or 'dict'.

        dv_scale : dict, optional
            Dictionary of driver-defined scale factors on the design variables.

        cn_scale : dict, optional
            Dictionary of driver-defined scale factors on the constraints.

        sparsity : dict, optional
            Dictionary that gives the relevant design variables for each
            constraint. This option is only supported in the `dict` return
            format.

        Returns
        -------
        ndarray or dict
            Jacobian of unknowns with respect to params.
        """
        root = self.root
        unknowns = root.unknowns
        params = root.params

        to_prom_name = root._sysdata.to_prom_name
        to_abs_pnames = root._sysdata.to_abs_pnames
        to_abs_uname = root._sysdata.to_abs_uname

        if dv_scale is None:
            dv_scale = {}
        if cn_scale is None:
            cn_scale = {}

        abs_params = []
        fd_unknowns = [var for var in unknown_list if var not in indep_list]
        pass_unknowns = [var for var in unknown_list if var in indep_list]
        for name in indep_list:

            if name in unknowns:
                name = to_abs_uname[name]

            for tgt, (src, idxs) in iteritems(root.connections):
                if name == src:
                    name = tgt
                    break

            abs_params.append(name)

        Jfd = root.fd_jacobian(params, unknowns, root.resids, total_derivs=True,
                               fd_params=abs_params, fd_unknowns=fd_unknowns,
                               pass_unknowns=pass_unknowns,
                               poi_indices=self._poi_indices,
                               qoi_indices=self._qoi_indices)

        def get_fd_ikey(ikey):
            # FD Input keys are a little funny....
            if isinstance(ikey, tuple):
                ikey = ikey[0]

            fd_ikey = ikey

            if fd_ikey not in params:
                # The user sometimes specifies the parameter output
                # name instead of its target because it is more
                # convenient
                for tgt, (src, idxs) in iteritems(root.connections):
                    if src == ikey:
                        fd_ikey = tgt
                        break

                # We need the absolute name, but the fd Jacobian
                # holds relative promoted inputs
                if fd_ikey not in params:
                    for key, meta in iteritems(params):
                        if to_prom_name[key] == fd_ikey:
                            fd_ikey = meta['pathname']
                            break

            return fd_ikey

        if return_format == 'dict':
            J = OrderedDict()
            for okey in unknown_list:
                J[okey] = OrderedDict()
                for j, ikey in enumerate(indep_list):

                    # Support sparsity
                    if sparsity is not None:
                        if ikey not in sparsity[okey]:
                            continue

                    abs_ikey = abs_params[j]
                    fd_ikey = get_fd_ikey(abs_ikey)

                    # Support for IndepVarComps that are buried in sub-Groups
                    if (okey, fd_ikey) not in Jfd:
                        fd_ikey = to_abs_pnames[fd_ikey][0]

                    J[okey][ikey] = Jfd[(okey, fd_ikey)]

                    # Driver scaling
                    if ikey in dv_scale:
                        J[okey][ikey] *= dv_scale[ikey]
                    if okey in cn_scale:
                        J[okey][ikey] *= cn_scale[okey]

        else:
            usize = 0
            psize = 0
            for u in unknown_list:
                if u in self._qoi_indices:
                    idx = self._qoi_indices[u]
                    usize += len(idx)
                else:
                    usize += self.root.unknowns.metadata(u)['size']
            for p in indep_list:
                if p in self._poi_indices:
                    idx = self._poi_indices[p]
                    psize += len(idx)
                else:
                    psize += self.root.unknowns.metadata(p)['size']
            J = np.zeros((usize, psize))

            ui = 0
            for u in unknown_list:
                pi = 0
                for j, p in enumerate(indep_list):
                    abs_ikey = abs_params[j]
                    fd_ikey = get_fd_ikey(abs_ikey)

                    # Support for IndepVarComps that are buried in sub-Groups
                    if (u, fd_ikey) not in Jfd:
                        fd_ikey = to_abs_pnames[fd_ikey][0]

                    pd = Jfd[u, fd_ikey]
                    rows, cols = pd.shape

                    for row in range(0, rows):
                        for col in range(0, cols):
                            J[ui+row][pi+col] = pd[row][col]
                            # Driver scaling
                            if p in dv_scale:
                                J[ui+row][pi+col] *= dv_scale[p]
                            if u in cn_scale:
                                J[ui+row][pi+col] *= cn_scale[u]
                    pi += cols
                ui += rows
        return J

    def _calc_gradient_ln_solver(self, indep_list, unknown_list, return_format, mode,
                                 dv_scale=None, cn_scale=None, sparsity=None):
        """ Returns the gradient for the system that is specified in
        self.root. The gradient is calculated using root.ln_solver.

        Args
        ----
        indep_list : list of strings
            List of independent variable names that derivatives are to
            be calculated with respect to. All params must have a IndepVarComp.

        unknown_list : list of strings
            List of output or state names that derivatives are to
            be calculated for. All must be valid unknowns in OpenMDAO.

        return_format : string
            Format for the derivatives, can be 'array' or 'dict'.

        mode : string
            Deriviative direction, can be 'fwd', 'rev', 'fd', or 'auto'.
            Default is 'auto', which uses mode specified on the linear solver
            in root.

        dv_scale : dict, optional
            Dictionary of driver-defined scale factors on the design variables.

        cn_scale : dict, optional
            Dictionary of driver-defined scale factors on the constraints.

        sparsity : dict, optional
            Dictionary that gives the relevant design variables for each
            constraint. This option is only supported in the `dict` return
            format.

        Returns
        -------
        ndarray or dict
            Jacobian of unknowns with respect to params.
        """

        root = self.root
        relevance = root._probdata.relevance
        unknowns = root.unknowns
        unknowns_dict = root._unknowns_dict
        to_abs_uname = root._sysdata.to_abs_uname
        comm = root.comm
        iproc = comm.rank
        nproc = comm.size
        owned = root._owning_ranks

        if dv_scale is None:
            dv_scale = {}
        if cn_scale is None:
            cn_scale = {}

        # Respect choice of mode based on precedence.
        # Call arg > ln_solver option > auto-detect
        mode = self._mode(mode, indep_list, unknown_list)

        fwd = mode == 'fwd'

        # Prepare model for calculation
        root.clear_dparams()
        for names in root._probdata.relevance.vars_of_interest(mode):
            for name in names:
                if name in root.dumat:
                    root.dumat[name].vec[:] = 0.0
                    root.drmat[name].vec[:] = 0.0
        root.dumat[None].vec[:] = 0.0
        root.drmat[None].vec[:] = 0.0

        # Linearize Model
        root._sys_linearize(root.params, unknowns, root.resids)

        # Initialize Jacobian
        if return_format == 'dict':
            J = OrderedDict()
            for okeys in unknown_list:
                if isinstance(okeys, str):
                    okeys = (okeys,)
                for okey in okeys:
                    J[okey] = OrderedDict()
                    for ikeys in indep_list:
                        if isinstance(ikeys, str):
                            ikeys = (ikeys,)
                        for ikey in ikeys:

                            # Support sparsity
                            if sparsity is not None:
                                if ikey not in sparsity[okey]:
                                    continue

                            J[okey][ikey] = None
        else:
            usize = 0
            psize = 0
            Jslices = OrderedDict()
            for u in unknown_list:
                start = usize
                if u in self._qoi_indices:
                    idx = self._qoi_indices[u]
                    usize += len(idx)
                else:
                    usize += self.root.unknowns.metadata(u)['size']
                Jslices[u] = slice(start, usize)

            for p in indep_list:
                start = psize
                if p in self._poi_indices:
                    idx = self._poi_indices[p]
                    psize += len(idx)
                else:
                    psize += unknowns.metadata(p)['size']
                Jslices[p] = slice(start, psize)
            J = np.zeros((usize, psize))

        if fwd:
            input_list, output_list = indep_list, unknown_list
            poi_indices, qoi_indices = self._poi_indices, self._qoi_indices
            in_scale, un_scale = dv_scale, cn_scale
        else:
            input_list, output_list = unknown_list, indep_list
            qoi_indices, poi_indices = self._poi_indices, self._qoi_indices
            in_scale, un_scale = cn_scale, dv_scale

        # Process our inputs/outputs of interest for parallel groups
        all_vois = self.root._probdata.relevance.vars_of_interest(mode)

        input_set = set()
        for inp in input_list:
            if isinstance(inp, str):
                input_set.add(inp)
            else:
                input_set.update(inp)

        # Our variables of interest include all sets for which at least
        # one variable is requested.
        voi_sets = []
        for voi_set in all_vois:
            for voi in voi_set:
                if voi in input_set:
                    voi_sets.append(voi_set)
                    break

        # Add any variables that the user "forgot". TODO: This won't be
        # necessary when we have an API to automatically generate the
        # IOI and OOI.
        flat_voi = [item for sublist in all_vois for item in sublist]
        for items in input_list:
            if isinstance(items, str):
                items = (items,)
            for item in items:
                if item not in flat_voi:
                    # Put them in serial groups
                    voi_sets.append((item,))

        voi_srcs = {}

        # If Forward mode, solve linear system for each param
        # If Adjoint mode, solve linear system for each unknown
        for params in voi_sets:
            rhs = OrderedDict()
            voi_idxs = {}

            old_size = None

            # Allocate all of our Right Hand Sides for this parallel set.
            for voi in params:
                vkey = self._get_voi_key(voi, params)

                duvec = self.root.dumat[vkey]
                rhs[vkey] = np.empty((len(duvec.vec), ))

                voi_srcs[vkey] = voi
                if voi in duvec:
                    in_idxs = duvec._get_local_idxs(voi, poi_indices)
                else:
                    in_idxs = []

                if len(in_idxs) == 0:
                    if voi in poi_indices:
                        # offset doesn't matter since we only care about the size
                        in_idxs = duvec.to_idx_array(poi_indices[voi])
                    else:
                        in_idxs = np.arange(0, unknowns_dict[to_abs_uname[voi]]['size'], dtype=int)

                if old_size is None:
                    old_size = len(in_idxs)
                elif old_size != len(in_idxs):
                    raise RuntimeError("Indices within the same VOI group must be the same size, but"
                                       " in the group %s, %d != %d" % (params, old_size, len(in_idxs)))
                voi_idxs[vkey] = in_idxs

            # at this point, we know that for all vars in the current
            # group of interest, the number of indices is the same. We loop
            # over the *size* of the indices and use the loop index to look
            # up the actual indices for the current members of the group
            # of interest.
            for i in range(len(in_idxs)):
                for voi in params:
                    vkey = self._get_voi_key(voi, params)
                    rhs[vkey][:] = 0.0
                    # only set a -1.0 in the entry if that var is 'owned' by this rank
                    # Note, we solve a slightly modified version of the unified
                    # derivatives equations in OpenMDAO.
                    # (dR/du) * (du/dr) = -I
                    if self.root._owning_ranks[voi_srcs[vkey]] == iproc:
                        rhs[vkey][voi_idxs[vkey][i]] = -1.0

                # Solve the linear system
                dx_mat = root.ln_solver.solve(rhs, root, mode)

                for param, dx in iteritems(dx_mat):
                    vkey = self._get_voi_key(param, params)
                    if param is None:
                        param = params[0]

                    for item in output_list:

                        # Support sparsity
                        if sparsity is not None:
                            if fwd and param not in sparsity[item]:
                                continue
                            elif not fwd and item not in sparsity[param]:
                                continue

                        if relevance.is_relevant(vkey, item):
                            if fwd or owned[item] == iproc:
                                out_idxs = self.root.dumat[vkey]._get_local_idxs(item,
                                                                                 qoi_indices,
                                                                                 get_slice=True)
                                dxval = dx[out_idxs]
                                if dxval.size == 0:
                                    dxval = None
                            else:
                                dxval = None
                            if nproc > 1:
                                # TODO: make this use Bcast for efficiency
                                if trace:
                                    debug("calc_gradient_ln_solver dxval bcast. dxval=%s, root=%s, param=%s, item=%s" %
                                            (dxval, owned[item], param, item))
                                dxval = comm.bcast(dxval, root=owned[item])
                                if trace:
                                    debug("dxval bcast DONE")
                        else:  # irrelevant variable.  just give'em zeros
                            if item in qoi_indices:
                                zsize = len(qoi_indices[item])
                            else:
                                zsize = unknowns.metadata(item)['size']
                            dxval = np.zeros(zsize)

                        if dxval is not None:
                            nk = len(dxval)

                            if return_format == 'dict':
                                if fwd:
                                    if J[item][param] is None:
                                        J[item][param] = np.zeros((nk, len(in_idxs)))
                                    J[item][param][:, i] = dxval

                                    # Driver scaling
                                    if param in in_scale:
                                        J[item][param][:, i] *= in_scale[param]
                                    if item in un_scale:
                                        J[item][param][:, i] *= un_scale[item]
                                else:
                                    if J[param][item] is None:
                                        J[param][item] = np.zeros((len(in_idxs), nk))
                                    J[param][item][i, :] = dxval

                                    # Driver scaling
                                    if param in in_scale:
                                        J[param][item][i, :] *= in_scale[param]
                                    if item in un_scale:
                                        J[param][item][i, :] *= un_scale[item]

                            else:
                                if fwd:
                                    J[Jslices[item], Jslices[param].start+i] = dxval

                                    # Driver scaling
                                    if param in in_scale:
                                        J[Jslices[item], Jslices[param].start+i] *= in_scale[param]
                                    if item in un_scale:
                                        J[Jslices[item], Jslices[param].start+i] *= un_scale[item]

                                else:
                                    J[Jslices[param].start+i, Jslices[item]] = dxval

                                    # Driver scaling
                                    if param in in_scale:
                                        J[Jslices[param].start+i, Jslices[item]] *= in_scale[param]
                                    if item in un_scale:
                                        J[Jslices[param].start+i, Jslices[item]] *= un_scale[item]

        # Clean up after ourselves
        root.clear_dparams()

        return J

    def _get_voi_key(self, voi, grp):
        """Return the voi name, which allows for parallel derivative calculations
        (currently only works with LinearGaussSeidel), or None for those
        solvers that can only do a single linear solve at a time.
        """
        if (voi in self._driver_vois and
                isinstance(self.root.ln_solver, LinearGaussSeidel)):
            if (len(grp) > 1 or
                    self.root.ln_solver.options['single_voi_relevance_reduction']):
                return voi

        return None

    def check_partial_derivatives(self, out_stream=sys.stdout, comps=None,
                                  compact_print=False, abs_err_tol=1.0E-6,
                                  rel_err_tol=1.0E-6):
        """ Checks partial derivatives comprehensively for all components in
        your model.

        Args
        ----

        out_stream : file_like
            Where to send human readable output. Default is sys.stdout. Set to
            None to suppress.

        comps : None or list_like
            List of component names to check the partials of (all others will be skipped).
            Set to None (default) to run all components

        compact_print : bool
            Set to True to just print the essentials, one line per unknown-param
            pair.

        abs_err_tol : float
            Threshold value for absolute error.  Errors about this value will
            have a '*' displayed next to them in output, making them easy
            to search for. Default is 1.0E-6.

        rel_err_tol : float
            Threshold value for relative error.  Errors about this value will
            have a '*' displayed next to them in output, making them easy
            to search for. Note at times there may be a significant relative
            error due to a minor absolute error.  Default is 1.0E-6.


        Returns
        -------
        Dict of Dicts of Dicts

        First key is the component name;
        2nd key is the (output, input) tuple of strings;
        third key is one of ['rel error', 'abs error', 'magnitude', 'J_fd', 'J_fwd', 'J_rev'];

        For 'rel error', 'abs error', 'magnitude' the value is:

            A tuple containing norms for forward - fd, adjoint - fd, forward - adjoint using the best case fdstep

        For 'J_fd', 'J_fwd', 'J_rev' the value is:

            A numpy array representing the computed Jacobian for the three different methods of computation

        """

        root = self.root

        if self.driver.iter_count < 1:
            out_stream.write('Executing model to populate unknowns...\n\n')
            self.run_once()

        # Linearize the model
        root._sys_linearize(root.params, root.unknowns, root.resids)

        if out_stream is not None:
            out_stream.write('Partial Derivatives Check\n\n')

        data = {}

        # Derivatives should just be checked without parallel adjoint for now.
        voi = None

        # Check derivative calculations for all comps at every level of the
        # system hierarchy.
        allcomps = root.components(recurse=True)
        if comps is None:
            comps = allcomps
        else:
            allcompnames = set([c.pathname for c in allcomps])
            requested = set(comps)
            diff = requested.difference(allcompnames)

            if diff:
                sorted_diff = list(diff)
                sorted_diff.sort()
                msg = "The following are not valid comp names: "
                msg += str(sorted_diff)
                raise RuntimeError(msg)

            comps = [root._subsystem(c_name) for c_name in comps]

        for comp in comps:

            # IndepVarComps are just clutter.
            if isinstance(comp, IndepVarComp):
                continue

            cname = comp.pathname
            opt = comp.deriv_options

            fwd_rev = True
            f_d_2 = True
            if opt['type'] == 'cs':
                fd_desc2 = 'complex step'
            else:
                fd_desc2 = opt['type'] + ':' + opt['form']

            if opt['check_type'] == 'cs':
                fd_desc = 'complex step'
            else:
                fd_desc = opt['check_type'] + ':' + opt['check_form']

            if out_stream is not None:
                out_stream.write('-'*(len(cname)+15) + '\n')
                out_stream.write("Component: '%s'\n" % cname)
                out_stream.write('-'*(len(cname)+15) + '\n')

            if opt['type'] == 'user':
                f_d_2 = False
            else:
                # If we don't have analytic, then only continue if we are
                # comparing 2 different fds.
                if opt['type'] == opt['check_type']:
                    out_stream.write('Skipping because type == check_type')
                    continue
                f_d_2 = True
                fwd_rev = False

            data[cname] = {}
            jac_fwd = OrderedDict()
            jac_rev = OrderedDict()
            jac_fd = OrderedDict()
            jac_fd2 = OrderedDict()

            params = comp.params
            unknowns = comp.unknowns
            resids = comp.resids
            dparams = comp.dpmat[voi]
            dunknowns = comp.dumat[voi]
            dresids = comp.drmat[voi]
            states = comp.states

            # Skip if all of our inputs are unconnected.
            if len(dparams) == 0:
                out_stream.write('Skipping because component has no connected inputs.')
                continue

            # Work with all params that are not pbo.
            param_list = [item for item in dparams if not \
                          dparams.metadata(item).get('pass_by_obj')]
            param_list.extend(states)
            unkn_list = [item for item in dunknowns if not \
                         dunknowns.metadata(item).get('pass_by_obj')]

            # Create all our keys and allocate Jacs
            for p_name in param_list:

                # No need to pre-allocate if we are not calculating them
                if not fwd_rev:
                    break

                dinputs = dunknowns if p_name in states else dparams
                p_size = np.size(dinputs[p_name])

                # Check dimensions of user-supplied Jacobian
                for u_name in unkn_list:

                    u_size = np.size(dunknowns[u_name])
                    if comp._jacobian_cache:

                        # We can perform some additional helpful checks.
                        if (u_name, p_name) in comp._jacobian_cache:

                            user = comp._jacobian_cache[(u_name, p_name)].shape

                            # User may use floats for scalar jacobians
                            if len(user) < 2:
                                user = (user[0], 1)

                            if user[0] != u_size or user[1] != p_size:
                                msg = "derivative in component '{}' of '{}' wrt '{}' is the wrong size. " + \
                                      "It should be {}, but got {}"
                                msg = msg.format(cname, u_name, p_name, (u_size, p_size), user)
                                raise ValueError(msg)

                    jac_fwd[(u_name, p_name)] = np.zeros((u_size, p_size))
                    jac_rev[(u_name, p_name)] = np.zeros((u_size, p_size))

            # Reverse derivatives first
            if fwd_rev:
                for u_name in unkn_list:
                    u_size = np.size(dunknowns[u_name])

                    # Send columns of identity
                    for idx in range(u_size):
                        dresids.vec[:] = 0.0
                        root.clear_dparams()
                        dunknowns.vec[:] = 0.0

                        dresids._dat[u_name].val[idx] = 1.0
                        dresids._scale_derivatives()
                        try:
                            comp.apply_linear(params, unknowns, dparams,
                                              dunknowns, dresids, 'rev')
                        finally:
                            dparams._apply_unit_derivatives()
                            dunknowns._scale_derivatives()

                        for p_name in param_list:

                            dinputs = dunknowns if p_name in states else dparams
                            jac_rev[(u_name, p_name)][idx, :] = dinputs._dat[p_name].val

            # Forward derivatives second
            if fwd_rev:
                for p_name in param_list:

                    dinputs = dunknowns if p_name in states else dparams
                    p_size = np.size(dinputs[p_name])

                    # Send columns of identity
                    for idx in range(p_size):
                        dresids.vec[:] = 0.0
                        root.clear_dparams()
                        dunknowns.vec[:] = 0.0

                        dinputs._dat[p_name].val[idx] = 1.0
                        dparams._apply_unit_derivatives()
                        dunknowns._scale_derivatives()
                        comp.apply_linear(params, unknowns, dparams,
                                          dunknowns, dresids, 'fwd')
                        dresids._scale_derivatives()

                        for u_name, u_val in dresids.vec_val_iter():
                            jac_fwd[(u_name, p_name)][:, idx] = u_val

            # Finite Difference goes last
            dresids.vec[:] = 0.0
            root.clear_dparams()
            dunknowns.vec[:] = 0.0

            # Component can request to use complex step.
            if opt['check_type'] == 'cs':
                fd_func = comp.complex_step_jacobian
            else:
                fd_func = comp.fd_jacobian

            # For the check, we use the settings in the check_* options.
            # Cache old form so we can overide temporarily.
            OptionsDictionary.locked = False
            save_form = opt['form']
            save_type = opt['type']

            opt['form'] = opt['check_form']
            opt['type'] = opt['check_type']
            jac_fd = fd_func(params, unknowns, resids)

            opt['form'] = save_form
            opt['type'] = save_type
            OptionsDictionary.locked = True

            # Extra Finite Difference if requested. We use the settings in
            # the component for these.
            if f_d_2:
                dresids.vec[:] = 0.0
                root.clear_dparams()
                dunknowns.vec[:] = 0.0

                # Component can request to use complex step.
                if opt['type'] == 'cs':
                    fd_func = comp.complex_step_jacobian
                else:
                    fd_func = comp.fd_jacobian

                jac_fd2 = fd_func(params, unknowns, resids)

            # Assemble and Return all metrics.
            _assemble_deriv_data(chain(dparams, states), resids, data[cname],
                                 jac_fwd, jac_rev, jac_fd, out_stream,
                                 c_name=cname, jac_fd2=jac_fd2, fd_desc=fd_desc,
                                 fd_desc2=fd_desc2, compact_print=compact_print,
                                 abs_err_tol=abs_err_tol,
                                 rel_err_tol=rel_err_tol)

        return data

    def check_total_derivatives(self, out_stream=sys.stdout, abs_err_tol=1.0E-6,
                                rel_err_tol=1.0E-6):
        """ Checks total derivatives for problem defined at the top.

        Args
        ----

        out_stream : file_like
            Where to send human readable output. Default is sys.stdout. Set to
            None to suppress.

        abs_err_tol : float
            Threshold value for absolute error.  Errors about this value will
            have a '*' displayed next to them in output, making them easy
            to search for. Default is 1.0E-6.

        rel_err_tol : float
            Threshold value for relative error.  Errors about this value will
            have a '*' displayed next to them in output, making them easy
            to search for. Note at times there may be a significant relative
            error due to a minor absolute error.  Default is 1.0E-6.

        Returns
        -------
        Dict of Dicts of Tuples of Floats

        First key is the (output, input) tuple of strings; second key is one
        of ['rel error', 'abs error', 'magnitude', 'fdstep']; Tuple contains
        norms for forward - fd, adjoint - fd, forward - adjoint using the
        best case fdstep.
        """
        root = self.root
        driver = self.driver

        if driver.iter_count < 1:
            out_stream.write('Executing model to populate unknowns...\n\n')
            self.run_once()

        if out_stream is not None:
            out_stream.write('Total Derivatives Check\n\n')

        # Check derivatives with respect to design variables, if they have
        # been defined..
        if len(driver._desvars) > 0:
            param_srcs = list(driver._desvars.keys())
            to_abs_name = root._sysdata.to_abs_uname
            indep_list = [p for p in param_srcs if not \
                          root._unknowns_dict[to_abs_name[p]].get('pass_by_obj')]

        # Otherwise, use all available params.
        else:
            abs_indep_list = root._get_fd_params()
            param_srcs = [root.connections[p] for p in abs_indep_list \
                          if not root._params_dict[p].get('pass_by_obj')]

            # Convert absolute parameter names to promoted ones because it is
            # easier for the user to read.
            to_prom_name = self.root._sysdata.to_prom_name
            indep_list = [
                to_prom_name[p] for p, idxs in param_srcs
            ]

        # Check derivatives of objectives and constraints, if they have
        # been defined..
        if len(driver._objs) > 0 or len(driver._cons) > 0:
            unknown_list = list(driver._objs.keys())
            unknown_list.extend(list(driver._cons.keys()))
            unknown_list = [item for item in unknown_list \
                            if not root.unknowns.metadata(item).get('pass_by_obj')]

        # Otherwise, use all available unknowns.
        else:
            unknown_list = root._get_fd_unknowns()
            unknown_list = [item for item in unknown_list \
                            if not root.unknowns.metadata(item).get('pass_by_obj')]

        # If we are using relevance reducton, then we are hard-wired for only
        # one mode
        if root.ln_solver.options.get('single_voi_relevance_reduction'):
            mode = self._mode('auto', indep_list, unknown_list)
            if mode == 'fwd':
                fwd, rev = True, False
                Jrev = None
                if out_stream is not None:
                    out_stream.write('Relevance Checking is enabled\n')
                    out_stream.write('Only calculating fwd derviatives.\n\n')
            else:
                fwd, rev = False, True
                Jfor = None
                if out_stream is not None:
                    out_stream.write('Relevance Checking is enabled\n')
                    out_stream.write('Only calculating rev derviatives.\n\n')
        else:
            fwd = rev = True

        # Calculate all our Total Derivatives
        if fwd:
            Jfor = self.calc_gradient(indep_list, unknown_list, mode='fwd',
                                      return_format='dict')
            Jfor = _jac_to_flat_dict(Jfor)

        if rev:
            Jrev = self.calc_gradient(indep_list, unknown_list, mode='rev',
                                      return_format='dict')
            Jrev = _jac_to_flat_dict(Jrev)

        Jfd = self.calc_gradient(indep_list, unknown_list, mode='fd',
                                 return_format='dict')
        Jfd = _jac_to_flat_dict(Jfd)

        # Assemble and Return all metrics.
        data = {}
        _assemble_deriv_data(indep_list, unknown_list, data,
                             Jfor, Jrev, Jfd, out_stream,
                             abs_err_tol=abs_err_tol, rel_err_tol=rel_err_tol)

        return data

    def _start_recorders(self):
        """ Prepare recorders for recording."""

        self.driver.recorders.startup(self.root)
        self.driver.recorders.record_metadata(self.root)

        for group in self.root.subgroups(recurse=True, include_self=True):
            for solver in (group.nl_solver, group.ln_solver):
                solver.recorders.startup(group)
                solver.recorders.record_metadata(self.root)

    def _check_for_parallel_derivs(self, params, unknowns, par_u, par_p):
        """ Checks a system hiearchy to make sure that no settings violate the
        assumptions needed for parallel dervivative calculation. Returns the
        mode that the system needs to use.
        """

        mode = self._mode('auto', params, unknowns)

        if mode == 'fwd':
            has_parallel_derivs = par_p
        else:
            has_parallel_derivs = par_u

        # the type of the root linear solver determines whether we solve
        # multiple RHS in parallel. Currently only LinearGaussSeidel can
        # support this.
        if (isinstance(self.root.ln_solver, LinearGaussSeidel) and
                self.root.ln_solver.options['single_voi_relevance_reduction']) \
                and has_parallel_derivs:

            for sub in self.root.subgroups(recurse=True):
                sub_mode = sub.ln_solver.options['mode']

                # Modes must match root for all subs
                if isinstance(sub.ln_solver, LinearGaussSeidel) and sub_mode not in (mode, 'auto'):
                    msg = "Group '{name}' has mode '{submode}' but the root group has mode '{rootmode}'." \
                          " Modes must match to use parallel derivative groups."
                    msg = msg.format(name=sub.name, submode=sub_mode, rootmode=mode)
                    self._setup_errors.append(msg)

        return mode

    def _json_system_tree(self):
        """ Returns a json representation of the system hierarchy for the
        model in root.

        Returns
        -------
        json string
        """

        def _tree_dict(system):
            dct = OrderedDict()
            for s in system.subsystems(recurse=True):
                if isinstance(s, Group):
                    dct[s.name] = _tree_dict(s)
                else:
                    dct[s.name] = OrderedDict()
                    for vname, meta in iteritems(s.unknowns):
                        dct[s.name][vname] = m = meta.copy()
                        for mname in m:
                            if isinstance(m[mname], np.ndarray):
                                m[mname] = m[mname].tolist()
            return dct

        tree = OrderedDict()
        tree['root'] = _tree_dict(self.root)
        return json.dumps(tree)

    def _setup_communicators(self):
        if self.comm is None:
            self.comm = self._impl.world_comm()

        # first determine how many procs that root can possibly use
        minproc, maxproc = self.driver.get_req_procs()
        if MPI:
            if not (maxproc is None or maxproc >= self.comm.size):
                # we have more procs than we can use, so just raise an
                # exception to encourage the user not to waste resources :)
                raise RuntimeError("This problem was given %d MPI processes, "
                                   "but it requires between %d and %d." %
                                   (self.comm.size, minproc, maxproc))
            elif self.comm.size < minproc:
                if maxproc is None:
                    maxproc = '(any)'
                raise RuntimeError("This problem was given %d MPI processes, "
                                   "but it requires between %s and %s." %
                                   (self.comm.size, minproc, maxproc))

        # TODO: once we have nested Problems, figure out proper Problem
        #       directory instead of just using getcwd().
        self.driver._setup_communicators(self.comm, os.getcwd())

    def _setup_units(self, connections, params_dict, unknowns_dict):
        """
        Calculate unit conversion factors for any connected
        variables having different units and store them in params_dict.

        Args
        ----
        connections : dict
            A dict of target variables (absolute name) mapped
            to the absolute name of their source variable and the
            relevant indices of that source if applicable.

        params_dict : OrderedDict
            A dict of parameter metadata for the whole `Problem`.

        unknowns_dict : OrderedDict
            A dict of unknowns metadata for the whole `Problem`.
        """
        to_prom_name = self.root._sysdata.to_prom_name

        for target, (source, idxs) in iteritems(connections):
            tmeta = params_dict[target]
            smeta = unknowns_dict[source]

            # units must be in both src and target to have a conversion
            if 'units' not in tmeta or 'units' not in smeta:

                # We treat a scaler in the source as a type of unit
                # conversion.
                if 'scaler' in smeta:
                    tmeta['unit_conv'] = (smeta['scaler'], 0.0)

                continue

            src_unit = smeta['units']
            tgt_unit = tmeta['units']

            try:
                scale, offset = get_conversion_tuple(src_unit, tgt_unit)
            except TypeError as err:
                if str(err) == "Incompatible units":
                    msg = "Unit '{0}' in source {1} "\
                        "is incompatible with unit '{2}' "\
                        "in target {3}.".format(src_unit,
                                                _both_names(smeta, to_prom_name),
                                                tgt_unit,
                                                _both_names(tmeta, to_prom_name))
                    self._setup_errors.append(msg)
                    continue
                else:
                    raise

            # We treat a scaler in the source as a type of unit
            # conversion.
            if 'scaler' in smeta:
                scale *= smeta['scaler']
                offset /= smeta['scaler']

            # If units are not equivalent, store unit conversion tuple
            # in the parameter metadata
            if scale != 1.0 or offset != 0.0:
                tmeta['unit_conv'] = (scale, offset)

    def _add_implicit_connections(self, connections):
        """
        Finds all matches between promoted names of parameters and unknowns
        in this `Problem`.  Any matches imply an implicit connection.
        All connections are expressed using absolute pathnames and are
        added to the dict of explicit connections passed in.

        Args
        ----
        connections : dict
            A dict containing all explicit connections.

        Returns
        -------
        set
            promoted parameters in this `Problem` that are not implicitly
            connected

        """

        dangling = set()

        abs_unames = self.root._sysdata.to_abs_uname

        for prom_name, pabs_list in iteritems(self.root._sysdata.to_abs_pnames):
            if prom_name in abs_unames:  # param has a src in unknowns
                for pabs in pabs_list:
                    connections.setdefault(pabs, []).append((abs_unames[prom_name], None))
            else:
                dangling.add(prom_name)

        return dangling

    def print_all_convergence(self):
        """ Sets iprint to True for all solvers and subsolvers in the model."""

        root = self.root
        root.ln_solver.print_all_convergence()
        root.nl_solver.print_all_convergence()
        for grp in root.subgroups(recurse=True):
            grp.ln_solver.print_all_convergence()
            grp.nl_solver.print_all_convergence()

def _assign_parameters(connections):
    """Map absolute system names to the absolute names of the
    parameters they transfer data to.
    """
    param_owners = {}

    for par, (unk, idxs) in iteritems(connections):
        param_owners.setdefault(get_common_ancestor(par, unk), set()).add(par)

    return param_owners


def _jac_to_flat_dict(jac):
    """ Converts a double `dict` jacobian to a flat `dict` Jacobian. Keys go
    from [out][in] to [out,in].

    Args
    ----

    jac : dict of dicts of ndarrays
        Jacobian that comes from calc_gradient when the return_type is 'dict'.

    Returns
    -------

    dict of ndarrays"""

    new_jac = OrderedDict()
    for key1, val1 in iteritems(jac):
        for key2, val2 in iteritems(val1):
            new_jac[(key1, key2)] = val2

    return new_jac


def _pad_name(name, pad_num=13, quotes=True):
    """ Pads a string so that they all line up when stacked."""
    l_name = len(name)
    if l_name < pad_num:
        pad = pad_num - l_name
        if quotes:
            pad_str = "'{name}'{sep:<{pad}}"
        else:
            pad_str = "{name}{sep:<{pad}}"
        pad_name = pad_str.format(name=name, sep='', pad=pad)
        return pad_name
    else:
        return '{0}'.format(name)


def _assemble_deriv_data(params, resids, cdata, jac_fwd, jac_rev, jac_fd,
                         out_stream, c_name='root', jac_fd2=None, fd_desc=None,
                         fd_desc2=None, compact_print=False, rel_err_tol=1.0E-6,
                         abs_err_tol=1.0E-6):
    """ Assembles dictionaries and prints output for check derivatives
    functions. This is used by both the partial and total derivative
    checks.
    """
    started = False

    for p_name in params:
        for u_name in resids:

            key = (u_name, p_name)

            # Ignore non-differentiables
            if key not in jac_fd:
                continue

            ldata = cdata[key] = {}

            Jsub_fd = jac_fd[key]
            ldata['J_fd'] = Jsub_fd
            magfd = np.linalg.norm(Jsub_fd)

            if jac_fwd:
                Jsub_for = jac_fwd[key]
                ldata['J_fwd'] = Jsub_for
                magfor = np.linalg.norm(Jsub_for)
            else:
                magfor = None

            if jac_rev:
                Jsub_rev = jac_rev[key]
                ldata['J_rev'] = Jsub_rev
                magrev = np.linalg.norm(Jsub_rev)
            else:
                magrev = None

            if jac_fd2:
                Jsub_fd2 = jac_fd2[key]
                ldata['J_fd2'] = Jsub_fd2
                magfd2 = np.linalg.norm(Jsub_fd2)
            else:
                magfd2 = None

            ldata['magnitude'] = (magfor, magrev, magfd)

            if jac_fwd:
                abs1 = np.linalg.norm(Jsub_for - Jsub_fd)
            else:
                abs1 = None
            if jac_rev:
                abs2 = np.linalg.norm(Jsub_rev - Jsub_fd)
            else:
                abs2 = None

            if jac_fwd and jac_rev:
                abs3 = np.linalg.norm(Jsub_for - Jsub_rev)
            else:
                abs3 = None

            if jac_fd2:
                abs4 = np.linalg.norm(Jsub_fd2 - Jsub_fd)
            else:
                abs4 = None

            ldata['abs error'] = tuple(item for item in [abs1, abs2, abs3, abs4] if item is not None)

            if magfd == 0.0:
                rel1 = rel2 = rel3 = rel4 = float('nan')
            else:
                if jac_fwd:
                    rel1 = np.linalg.norm(Jsub_for - Jsub_fd)/magfd
                else:
                    rel1 = None

                if jac_rev:
                    rel2 = np.linalg.norm(Jsub_rev - Jsub_fd)/magfd
                else:
                    rel2 = None

                if jac_fwd and jac_rev:
                    rel3 = np.linalg.norm(Jsub_for - Jsub_rev)/magfd
                else:
                    rel3 = None

                if jac_fd2:
                    rel4 = np.linalg.norm(Jsub_fd2 - Jsub_fd)/magfd
                else:
                    rel4 = None

            ldata['rel error'] = tuple(item for item in [rel1, rel2, rel3, rel4] if item is not None)

            if out_stream is None:
                continue

            if compact_print:
                if jac_fwd and jac_rev:
                    if not started:
                        tmp1 = "{0} wrt {1} | {2} | {3} |  {4} | {5} | {6} | {7} | {8}\n"
                        out_str = tmp1.format(_pad_name('<unknown>'), _pad_name('<param>'),
                                              _pad_name('fwd mag.', 10, quotes=False),
                                              _pad_name('rev mag.', 10, quotes=False),
                                              _pad_name('fd mag.', 10, quotes=False),
                                              _pad_name('a(fwd-fd)', 10, quotes=False),
                                              _pad_name('a(rev-fd)', 10, quotes=False),
                                              _pad_name('r(fwd-rev)', 10, quotes=False),
                                              _pad_name('r(rev-fd)', 10, quotes=False)
                        )
                        out_stream.write(out_str)
                        out_stream.write('-'*len(out_str)+'\n')
                        started=True

                    tmp1 = "{0} wrt {1} | {2:.4e} | {3:.4e} |  {4:.4e} | {5:.4e} | {6:.4e} | {7:.4e} | {8:.4e}\n"
                    out_stream.write(tmp1.format(_pad_name(u_name), _pad_name(p_name),
                                                 magfor, magrev, magfd, abs1, abs2,
                                                 rel1, rel2))

                elif jac_fd and jac_fd2:
                    if not started:
                        tmp1 = "{0} wrt {1} | {2} | {3} | {4} | {5}\n"
                        out_str = tmp1.format(_pad_name('<unknown>'), _pad_name('<param>'),
                                              _pad_name('fd1 mag.', 13, quotes=False),
                                              _pad_name('fd2 mag.', 12, quotes=False),
                                              _pad_name('ab(fd2 - fd1)', 12, quotes=False),
                                              _pad_name('rel(fd2 - fd1)', 12, quotes=False)
                        )
                        out_stream.write(out_str)
                        out_stream.write('-'*len(out_str)+'\n')
                        started=True

                    tmp1 = "{0} wrt {1} | {2: .6e} | {3:.6e} | {4: .6e} | {5: .6e}\n"
                    out_stream.write(tmp1.format(_pad_name(u_name), _pad_name(p_name),
                                                 magfd, magfd2, abs4, rel4))
            else:

                if started:
                    out_stream.write(' -'*30 + '\n')
                else:
                    started = True

                # Optional file_like output
                out_stream.write("  %s: '%s' wrt '%s'\n\n" % (c_name, u_name, p_name))

                if jac_fwd:
                    out_stream.write('    Forward Magnitude : %.6e\n' % magfor)
                if jac_rev:
                    out_stream.write('    Reverse Magnitude : %.6e\n' % magrev)
                if not jac_fwd and not jac_rev:
                    out_stream.write('    Fwd/Rev Magnitude : Component supplies no analytic derivatives.\n')
                if jac_fd:
                    out_stream.write('         Fd Magnitude : %.6e' % magfd)
                    if fd_desc:
                        out_stream.write(' (%s)' % fd_desc)
                    out_stream.write('\n')
                if jac_fd2:
                    out_stream.write('        Fd2 Magnitude : %.6e' % magfd2)
                    if fd_desc2:
                        out_stream.write(' (%s)' % fd_desc2)
                    out_stream.write('\n')
                out_stream.write('\n')

                if jac_fwd:
                    flag = '' if abs1 < abs_err_tol else ' *'
                    out_stream.write('    Absolute Error (Jfor - Jfd) : %.6e%s\n' % (abs1, flag))
                if jac_rev:
                    flag = '' if abs2 < abs_err_tol else ' *'
                    out_stream.write('    Absolute Error (Jrev - Jfd) : %.6e%s\n' % (abs2, flag))
                if jac_fwd and jac_rev:
                    flag = '' if abs3 < abs_err_tol else ' *'
                    out_stream.write('    Absolute Error (Jfor - Jrev): %.6e%s\n' % (abs3, flag))
                if jac_fd2:
                    flag = '' if abs4 < abs_err_tol else ' *'
                    out_stream.write('    Absolute Error (Jfd2 - Jfd): %.6e%s\n' % (abs4, flag))
                out_stream.write('\n')

                if jac_fwd:
                    flag = '' if np.isnan(rel1) or rel1 < rel_err_tol else ' *'
                    out_stream.write('    Relative Error (Jfor - Jfd) : %.6e%s\n' % (rel1, flag))
                if jac_rev:
                    flag = '' if np.isnan(rel2) or rel2 < rel_err_tol else ' *'
                    out_stream.write('    Relative Error (Jrev - Jfd) : %.6e%s\n' % (rel2, flag))
                if jac_fwd and jac_rev:
                    flag = '' if np.isnan(rel3) or rel3 < rel_err_tol else ' *'
                    out_stream.write('    Relative Error (Jfor - Jrev): %.6e%s\n' % (rel3, flag))
                if jac_fd2:
                    flag = '' if np.isnan(rel4) or rel4 < rel_err_tol else ' *'
                    out_stream.write('    Relative Error (Jfd2 - Jfd) : %.6e%s\n' % (rel4, flag))
                out_stream.write('\n')

                if jac_fwd:
                    out_stream.write('    Raw Forward Derivative (Jfor)\n\n')
                    out_stream.write(str(Jsub_for))
                    out_stream.write('\n\n')
                if jac_rev:
                    out_stream.write('    Raw Reverse Derivative (Jrev)\n\n')
                    out_stream.write(str(Jsub_rev))
                    out_stream.write('\n\n')
                out_stream.write('    Raw FD Derivative (Jfd)\n\n')
                out_stream.write(str(Jsub_fd))
                out_stream.write('\n\n')
                if jac_fd2:
                    out_stream.write('    Raw FD Check Derivative (Jfd2)\n\n')
                    out_stream.write(str(Jsub_fd2))
                    out_stream.write('\n\n')

def _needs_iteration(comp):
    """Return True if the given component needs an iterative
    solver to converge it.
    """
    if isinstance(comp, Component) and comp.is_active() and comp.states:
        for klass in comp.__class__.__mro__:
            if klass is Component:
                break
            if 'solve_linear' in klass.__dict__:
                # class has defined it's own solve_linear
                return  False
        return True
    return False

def _get_gmres_name():
    if MPI:
        return 'PetscKSP'
    else:
        return 'ScipyGMRES'<|MERGE_RESOLUTION|>--- conflicted
+++ resolved
@@ -381,7 +381,6 @@
                                   "values: %s" % (promname,
                                       sorted([(v,k) for k,v in forms.items()])))
 
-<<<<<<< HEAD
                 if len(types) > 1:
                     self._setup_errors.append("The following parameters have the same "
                                   "promoted name, '%s', but different 'type' "
@@ -389,8 +388,6 @@
                                       sorted([(v,k) for k,v in types.items()])))
 
 
-=======
->>>>>>> 0ff62e23
     def _get_ubc_vars(self, connections):
         """Return a list of any connected inputs that are used before they
         are set by their connected unknowns.
