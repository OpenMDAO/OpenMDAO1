""" OpenMDAO Problem class defintion."""

from __future__ import print_function

import sys
import json
from itertools import chain
from six import iteritems, iterkeys, itervalues
from six.moves import cStringIO
import networkx as nx

import numpy as np

from openmdao.core.system import System
from openmdao.core.group import Group
from openmdao.core.component import Component
from openmdao.core.parallel_group import ParallelGroup
from openmdao.core.basic_impl import BasicImpl
from openmdao.core.checks import check_connections
from openmdao.core.driver import Driver
from openmdao.core.mpi_wrap import MPI, under_mpirun, debug
from openmdao.core.relevance import Relevance

from openmdao.components.indep_var_comp import IndepVarComp
from openmdao.solvers.scipy_gmres import ScipyGMRES
from openmdao.solvers.ln_gauss_seidel import LinearGaussSeidel

from openmdao.units.units import get_conversion_tuple
from collections import OrderedDict
from openmdao.util.string_util import get_common_ancestor, name_relative_to

class _ProbData(object):
    """
    A container for Problem level data that is needed by subsystems.
    """
    def __init__(self):
        self.top_lin_gs = False


class Problem(System):
    """ The Problem is always the top object for running an OpenMDAO
    model.

    Args
    ----
    root : `Group`, optional
        The top-level `Group` for the `Problem`.  If not specified, a default
        `Group` will be created

    driver : `Driver`, optional
        The top-level `Driver` for the `Problem`.  If not specified, a default
        "Run Once" `Driver` will be used

    impl : `BasicImpl` or `PetscImpl`, optional
        The vector and data transfer implementation for the `Problem`.
        For parallel processing support using MPI, `PetscImpl` is required.
        If not specified, the default `BasicImpl` will be used.

    comm : an MPI communicator (real or fake), optional
        A communicator that can be used for distributed operations when running
        under MPI. If not specified, the default "COMM_WORLD" will be used.

    Options
    -------
    fd_options['force_fd'] :  bool(False)
        Set to True to finite difference this system.
    fd_options['form'] :  str('forward')
        Finite difference mode. (forward, backward, central) You can also set to 'complex_step' to peform the complex step method if your components support it.
    fd_options['step_size'] :  float(1e-06)
        Default finite difference stepsize
    fd_options['step_type'] :  str('absolute')
        Set to absolute, relative

    """

    def __init__(self, root=None, driver=None, impl=None, comm=None):
        super(Problem, self).__init__()
        self.root = root
        self._probdata = _ProbData()

        if MPI: # pragma: no cover
            from openmdao.core.petsc_impl import PetscImpl
            if impl != PetscImpl:
                raise ValueError("To run under MPI, the impl for a Problem must be PetscImpl." )

        if impl is None:
            self._impl = BasicImpl
        else:
            self._impl = impl

        self._comm = comm

        if driver is None:
            self.driver = Driver()
        else:
            self.driver = driver

    def __getitem__(self, name):
        """Retrieve unflattened value of named unknown or unconnected
        param variable from the root system.

        Args
        ----
        name : str
             The name of the variable.

        Returns
        -------
        The unflattened value of the given variable.
        """
        if name in self.root.unknowns:
            return self.root.unknowns[name]
        elif name in self.root.params:
            return self.root.params[name]
        elif name in self.root._to_abs_pnames:
            for p in self.root._to_abs_pnames[name]:
                return self._rec_get_param(p)
        elif name in self._dangling:
            for p in self._dangling[name]:
                return self._rec_get_param(p)
        else:
            raise KeyError("Variable '%s' not found." % name)

    def _rec_get_param(self, absname):
        parts = absname.rsplit('.', 1)
        if len(parts) == 1:
            return self.root.params[absname]
        else:
            grp = self.root._subsystem(parts[0])
            return grp.params[parts[1]]

    def __setitem__(self, name, val):
        """Sets the given value into the appropriate `VecWrapper`.
        'name' is assumed to be a promoted name.

        Args
        ----
        name : str
             The promoted name of the variable to set into the
             unknowns vector, or into params vectors if the params are
             unconnected.
        """
        if name in self.root.unknowns:
            self.root.unknowns[name] = val
        elif name in self._dangling:
            for p in self._dangling[name]:
                parts = p.rsplit('.', 1)
                if len(parts) == 1:
                    self.root.params[p] = val
                else:
                    grp = self.root._subsystem(parts[0])
                    grp.params[parts[1]] = val
        else:
            raise KeyError("Variable '%s' not found." % name)

    def _setup_connections(self, params_dict, unknowns_dict, compute_indices=True):
        """Generate a mapping of absolute param pathname to the pathname
        of its unknown.

        Args
        ----

        params_dict : OrderedDict
            A dict of parameter metadata for the whole `Problem`.

        unknowns_dict : OrderedDict
            A dict of unknowns metadata for the whole `Problem`.

        compute_indices : bool, optional
            If True, perform mapping of src_indices for input to input
            connections.
        """

        # Get all explicit connections (stated with absolute pathnames)
        connections = self.root._get_explicit_connections()

        # get dictionary of implicit connections {param: [unknowns]}
        # and dictionary of params that are not implicitly connected
        # to anything {promoted_name: pathname}
        implicit_conns, prom_noconns = self._get_implicit_connections()

        # combine implicit and explicit connections
        for tgt, srcs in iteritems(implicit_conns):
            connections.setdefault(tgt, []).extend(srcs)

        input_graph = nx.Graph()

        # resolve any input to input connections
        for tgt, srcs in iteritems(connections):
            for src, idxs in srcs:
                if src in params_dict:
                    input_graph.add_edge(src, tgt, idxs=idxs)

        # find any promoted but not connected inputs
        for p, meta in iteritems(params_dict):
            prom = meta['promoted_name']
            if prom in prom_noconns:
                for n in prom_noconns[prom]:
                    if p != n:
                        input_graph.add_edge(p, n, idxs=None)

        # for all connections where the target is an input, we want to connect
        # the 'unknown' sources for that target to all other inputs that are
        # connected to it
        to_add = []
        for tgt, srcs in iteritems(connections):
            if tgt in input_graph:
                connected_inputs = nx.node_connected_component(input_graph, tgt)
                for src, idxs in srcs:
                    if src in unknowns_dict:
                        for new_tgt in connected_inputs:
                            new_idxs = idxs
                            if compute_indices:
                                # follow path to new target, apply src_idxs along the way
                                path = nx.shortest_path(input_graph, tgt, new_tgt)
                                x = 0
                                while x < len(path)-1:
                                    next_idxs = input_graph[path[x]][path[x+1]]['idxs']
                                    if next_idxs is not None:
                                        if new_idxs is not None:
                                            new_idxs = np.array(new_idxs)[next_idxs]
                                        else:
                                            new_idxs = next_idxs
                                    x = x + 1
                            to_add.append((new_tgt, (src, new_idxs)))

        for tgt, (src, idxs) in to_add:
            if tgt in connections:
                srcs = connections[tgt]
                if (src, idxs) not in srcs:
                    srcs.append((src, idxs))
            else:
                connections[tgt] = [(src, idxs)]

        # remove all the input to input connections, leaving just one unknown
        # connection to each param
        newconns = {}
        for tgt, srcs in iteritems(connections):
            unknown_srcs = list(src for src in srcs if src[0] in unknowns_dict)
            if len(unknown_srcs) > 1:
                src_names = (name for name, idx in unknown_srcs)
                raise RuntimeError("Target '%s' is connected to multiple unknowns: %s" %
                                   (tgt, sorted(src_names)))
            if unknown_srcs:
                newconns[tgt] = unknown_srcs.pop()

        connections = newconns

        self._dangling = {}
        prom_unknowns = self.root._to_abs_unames
        for p, meta in iteritems(params_dict):
            if p not in connections:
                if meta['promoted_name'] not in prom_unknowns and p in input_graph:
                    self._dangling[meta['promoted_name']] = \
                        set(nx.node_connected_component(input_graph, p))
                else:
                    self._dangling[meta['promoted_name']] = set([meta['pathname']])

        return connections

    def setup(self, check=True, out_stream=sys.stdout):
        """Performs all setup of vector storage, data transfer, etc.,
        necessary to perform calculations.

        Args
        ----
        check : bool, optional
            Check for potential issues after setup is complete (the default
            is True)

        out_stream : a file-like object, optional
            Stream where report will be written if check is performed.
        """
        # if we modify the system tree, we'll need to call _setup_paths,
        # _setup_variables and _setup_connections again
        tree_changed = False

        # call _setup_variables again if we change metadata
        meta_changed = False

        self._probdata = _ProbData()
        if isinstance(self.root.ln_solver, LinearGaussSeidel):
            self._probdata.top_lin_gs = True

        # Give every system an absolute pathname
        self.root._setup_paths(self.pathname, self._probdata)

        # Returns the parameters and unknowns metadata dictionaries
        # for the root, which has an entry for each variable contained
        # in any child of root. Metadata for each variable will contain
        # the name of the variable relative to that system, the absolute
        # name of the variable, any user defined metadata, and the value,
        # size and/or shape if known. For example:
        #  unknowns_dict['G1.G2.foo.v1'] = {
        #     'promoted_name' :  'v1',
        #     'pathname' : 'G1.G2.foo.v1', # absolute path from the top
        #     'size' : 1,
        #     'shape' : 1,
        #     'val': 2.5,   # the initial value of that variable (if known)
        #  }
        params_dict, unknowns_dict = self.root._setup_variables()

        # collect all connections, both implicit and explicit from
        # anywhere in the tree, and put them in a dict where each key
        # is an absolute param name that maps to the absolute name of
        # a single source.
        connections = self._setup_connections(params_dict, unknowns_dict)

        # push connection src_indices down into the metadata for all target
        # params in all component level systems, then flag meta_changed so
        # it will get percolated back up to all groups in next setup_vars()
        for tgt, (src, idxs) in iteritems(connections):
            if idxs is not None:
                for comp in self.root.components(recurse=True):
                    # component dicts are keyed on the var name, not the pathname
                    path, name = tgt.rsplit('.', 1)
                    meta = comp._params_dict.get(name)
                    if meta and meta['pathname'] == tgt:
                        meta['src_indices'] = idxs
                meta_changed = True

        # TODO: handle any automatic grouping of systems here...

        # divide MPI communicators among subsystems
        self._setup_communicators()

        # mark any variables in non-local Systems as 'remote'
        for comp in self.root.components(recurse=True):
            if not comp.is_active():
                meta_changed = True
                comp._set_vars_as_remote()

        if MPI: # pragma: no cover
            for s in self.root.components(recurse=True):
                if s.setup_distrib_idxs is not Component.setup_distrib_idxs:
                    # component defines its own setup_distrib_idxs, so
                    # the metadata will change
                    meta_changed = True

        # All changes to the system tree or variable metadata
        # must be complete at this point.

        # if the system tree has changed, we need to recompute pathnames,
        # variable metadata, and connections
        if tree_changed:
            self.root._setup_paths(self.pathname, probdata)
            params_dict, unknowns_dict = \
                    self.root._setup_variables(compute_indices=True)
            connections = self._setup_connections(params_dict, unknowns_dict,
                                                  compute_indices=False)
        elif meta_changed:
            params_dict, unknowns_dict = \
                    self.root._setup_variables(compute_indices=True)

        # perform additional checks on connections
        # (e.g. for compatible types and shapes)
        check_connections(connections, params_dict, unknowns_dict)

        # calculate unit conversions and store in param metadata
        self._setup_units(connections, params_dict, unknowns_dict)

        # propagate top level promoted names, unit conversions,
        # and connections down to all subsystems
        for sub in self.root.subsystems(recurse=True, include_self=True):
            sub.connections = connections

            for meta in chain(itervalues(sub._params_dict),
                              itervalues(sub._unknowns_dict)):
                path = meta['pathname']
                if path in unknowns_dict:
                    meta['top_promoted_name'] = unknowns_dict[path]['promoted_name']
                else:
                    meta['top_promoted_name'] = params_dict[path]['promoted_name']
                    unit_conv = params_dict[path].get('unit_conv')
                    if unit_conv:
                        meta['unit_conv'] = unit_conv

        # Given connection information, create mapping from system pathname
        # to the parameters that system must transfer data to
        param_owners = _assign_parameters(connections)

        pois = self.driver.desvars_of_interest()
        oois = self.driver.outputs_of_interest()

        self._driver_vois = set()
        for tup in chain(pois, oois):
            self._driver_vois.update(tup)

        # make sure pois and oois all refer to existing vars.
        # NOTE: all variables of interest (includeing POIs) must exist in
        #      the unknowns dict
        promoted_unknowns = self.root._to_abs_unames

        parallel_p = False
        for vnames in pois:
            if len(vnames) > 1:
                parallel_p = True
            for v in vnames:
                if v not in promoted_unknowns:
                    raise NameError("Can't find param of interest '%s'." % v)

        parallel_u = False
        for vnames in oois:
            if len(vnames) > 1:
                parallel_u = True
            for v in vnames:
                if v not in promoted_unknowns:
                    raise NameError("Can't find quantity of interest '%s'." % v)

        mode = self._check_for_parallel_derivs(pois, oois, parallel_u, parallel_p)

        relevance = Relevance(self.root, params_dict, unknowns_dict, connections,
                              pois, oois, mode)

        # pass relevance object down to all systems and perform
        # auto ordering
        for s in self.root.subsystems(recurse=True, include_self=True):
            s._relevance = relevance
            if isinstance(s, Group):
                # set auto order if order not already set
                if not s._order_set:
                    s.set_order(s.list_auto_order())

        # create VecWrappers for all systems in the tree.
        self.root._setup_vectors(param_owners, impl=self._impl)

        # Prep for case recording
        self._start_recorders()

        # Prepare Driver
        self.driver._setup(self.root)

        # get map of vars to VOI indices
        self._poi_indices, self._qoi_indices = self.driver._map_voi_indices()

        # Prepare Solvers
        for sub in self.root.subgroups(recurse=True, include_self=True):
            sub.nl_solver.setup(sub)
            sub.ln_solver.setup(sub)

        # check for any potential issues
        if check:
            return self.check_setup(out_stream)
        return {}

    def _check_dangling_params(self, out_stream=sys.stdout):
        """ Check for parameters that are not connected to a source/unknown.
        this includes ALL dangling params, both promoted and unpromoted.
        """
        dangling_params = sorted(set([m['promoted_name']
                             for p, m in iteritems(self.root._params_dict)
                               if p not in self.root.connections]))
        if dangling_params:
            print("\nThe following parameters have no associated unknowns:",
                  file=out_stream)
            for d in dangling_params:
                print(d, file=out_stream)

        return dangling_params

    def _check_mode(self, out_stream=sys.stdout):
        """ Adjoint vs Forward mode appropriateness """
        if self._calculated_mode != self.root._relevance.mode:
            print("\nSpecified derivative mode is '%s', but calculated mode is '%s'\n(based "
                  "on param size of %d and unknown size of %d)" % (self.root._relevance.mode,
                                                                   self._calculated_mode,
                                                                   self._p_length,
                                                                   self._u_length),
                  file=out_stream)

        return (self.root._relevance.mode, self._calculated_mode)

    def _list_unit_conversions(self, out_stream=sys.stdout):
        """ List all unit conversions being made (including only units on one
        side)"""
        if self._unit_diffs:
            tuples = sorted(iteritems(self._unit_diffs))
            print("\nUnit Conversions", file=out_stream)
            for (src, tgt), (sunit, tunit) in tuples:
                print("%s -> %s : %s -> %s" % (src, tgt, sunit, tunit),
                        file=out_stream)

            return tuples
        return []

    def _check_no_unknown_comps(self, out_stream=sys.stdout):
        """ Check for components without unknowns. """
        nocomps = sorted([c.pathname for c in self.root.components(recurse=True,
                                                                   local=True)
                          if len(c.unknowns) == 0])
        if nocomps:
            print("\nThe following components have no unknowns:", file=out_stream)
            for n in nocomps:
                print(n, file=out_stream)

        return nocomps

    def _check_no_recorders(self, out_stream=sys.stdout):
        """ Check for no case recorder. """
        recorders = []
        recorders.extend(self.driver.recorders)
        for grp in self.root.subgroups(recurse=True, local=True,
                                       include_self=True):
            recorders.extend(grp.nl_solver.recorders)
            recorders.extend(grp.ln_solver.recorders)

        if not recorders:
            print("\nNo recorders have been specified, so no data will be saved.",
                  file=out_stream)

        return recorders

    def _check_no_connect_comps(self, out_stream=sys.stdout):
        """ Check for unconnected components. """
        conn_comps = set([t.rsplit('.', 1)[0]
                          for t in iterkeys(self.root.connections)])
        conn_comps.update([s.rsplit('.', 1)[0]
                           for s, i in itervalues(self.root.connections)])
        noconn_comps = sorted([c.pathname
                               for c in self.root.components(recurse=True, local=True)
                               if c.pathname not in conn_comps])
        if noconn_comps:
            print("\nThe following components have no connections:", file=out_stream)
            for comp in noconn_comps:
                print(comp, file=out_stream)

        return noconn_comps

    def _check_mpi(self, out_stream=sys.stdout):
        """ Some simple MPI checks. """
        if under_mpirun(): # pragma: no cover
            parr = True
            # Indicate that there are no parallel systems if user is running under MPI
            if self._comm.rank == 0:
                for grp in self.root.subgroups(recurse=True, include_self=True):
                    if isinstance(grp, ParallelGroup):
                        break
                else:
                    parr = False
                    print("\nRunning under MPI, but no ParallelGroups were found.",
                          file=out_stream)

                mincpu, maxcpu = self.root.get_req_procs()
                if maxcpu is not None and self._comm.size > maxcpu:
                    print("\nmpirun was given %d MPI processes, but the problem can only use %d" %
                          (self._comm.size, maxcpu))

                return (self._comm.size, maxcpu, parr)
        # or any ParalleGroups found when not running under MPI
        else:
            pargrps = []
            for grp in self.root.subgroups(recurse=True, include_self=True):
                if isinstance(grp, ParallelGroup):
                    print("\nFound ParallelGroup '%s', but not running under MPI." %
                          grp.pathname, file=out_stream)
                    pargrps.append(grp.pathname)
            return sorted(pargrps)

    def _check_graph(self, out_stream=sys.stdout):
        """ Check for cycles in group w/o solver. """
        cycles = []
        ooo = []
        for grp in self.root.subgroups(recurse=True, include_self=True):
            graph = grp._get_sys_graph()

            strong = [s for s in nx.strongly_connected_components(graph)
                      if len(s) > 1]

            if strong:
                relstrong = []
                for slist in strong:
                    relstrong.append([])
                    for s in slist:
                        relstrong[-1].append(name_relative_to(grp.pathname, s))
                        relstrong[-1] = sorted(relstrong[-1])
                print("Group '%s' has the following cycles: %s" %
                      (grp.pathname, relstrong), file=out_stream)
                cycles.append(relstrong)

            # Components/Systems/Groups are not in the right execution order
            graph = grp._break_cycles(grp.list_order(), graph)

            visited = set()
            out_of_order = {}
            for sub in itervalues(grp._subsystems):
                visited.add(sub.pathname)
                for u, v in nx.dfs_edges(graph, sub.pathname):
                    if v in visited:
                        out_of_order.setdefault(name_relative_to(grp.pathname, v),
                                                set()).add(sub.pathname)

            if out_of_order:
                # scope ooo names to group
                for name in out_of_order:
                    out_of_order[name] = sorted([name_relative_to(grp.pathname, n)
                                                   for n in out_of_order[name]])
                print("Group '%s' has the following out-of-order subsystems:" %
                        grp.pathname, file=out_stream)
                for n, subs in iteritems(out_of_order):
                    print("   %s should run after %s" % (n, subs), file=out_stream)
                ooo.append((grp.pathname, list(iteritems(out_of_order))))
                print("Auto ordering would be: %s" % grp.list_auto_order(),
                      file=out_stream)

        return (cycles, sorted(ooo))

    def _check_gmres_under_mpi(self, out_stream=sys.stdout):
        """ warn when using ScipyGMRES solver under MPI.
        """
        if under_mpirun(): # pragma: no cover
            has_parallel = False
            for s in self.root.subgroups(recurse=True, include_self=True):
                if isinstance(s, ParallelGroup):
                    has_parallel = True
                    break

            if has_parallel and isinstance(self.root.ln_solver, ScipyGMRES):
                print("ScipyGMRES is being used under MPI. Problems can arise "
                      "if a variable of interest (param/objective/constraint) "
                      "does not exist in all MPI processes.", file=out_stream)

    def check_setup(self, out_stream=sys.stdout):
        """Write a report to the given stream indicating any potential problems found
        with the current configuration of this ``Problem``.

        Args
        ----
        out_stream : a file-like object, optional
            Stream where report will be written.
        """
        print("##############################################", file=out_stream)
        print("Setup: Checking for potential issues...", file=out_stream)

        results = {} # dict of results for easier testing
        results['dangling_params'] = self._check_dangling_params(out_stream)
        results['mode'] = self._check_mode(out_stream)
        results['unit_diffs'] = self._list_unit_conversions(out_stream)
        results['no_unknown_comps'] = self._check_no_unknown_comps(out_stream)
        results['no_connect_comps'] = self._check_no_connect_comps(out_stream)
        results['recorders'] = self._check_no_recorders(out_stream)
        results['mpi'] = self._check_mpi(out_stream)
        results['cycles'], results['out_of_order'] = self._check_graph(out_stream)
        results['solver_issues'] = self._check_gmres_under_mpi(out_stream)

        # TODO: Incomplete optimization driver configuration
        # TODO: Parallelizability for users running serial models
        # TODO: io state of recorder-specific files?

        # loop over subsystems and let them add any specific checks to the stream
        for s in self.root.subsystems(recurse=True, local=True, include_self=True):
            stream = cStringIO()
            s.check_setup(out_stream=stream)
            content = stream.getvalue()
            if content:
                print("%s:\n%s\n" % (s.pathname, content), file=out_stream)
                results["@%s" % s.pathname] = content

        print("\nSetup: Check complete.", file=out_stream)
        print("##############################################\n", file=out_stream)

        return results

    def run(self):
        """ Runs the Driver in self.driver. """
        if self.root.is_active():
            self.driver.run(self)

    def _mode(self, mode, indep_list, unknown_list):
        """ Determine the mode based on precedence. The mode in `mode` is
        first. If that is 'auto', then the mode in root.ln_options takes
        precedence. If that is 'auto', then mode is determined by the width
        of the independent variable and quantity space."""

        self._p_length = 0
        self._u_length = 0
        uset = set()
        for unames in unknown_list:
            if isinstance(unames, tuple):
                uset.update(unames)
            else:
                uset.add(unames)
        pset = set()
        for pnames in indep_list:
            if isinstance(pnames, tuple):
                pset.update(pnames)
            else:
                pset.add(pnames)

        for meta in chain(itervalues(self.root._unknowns_dict),
                          itervalues(self.root._params_dict)):
            prom_name = meta['promoted_name']
            if prom_name in uset:
                self._u_length += meta['size']
                uset.remove(prom_name)
            if prom_name in pset:
                self._p_length += meta['size']
                pset.remove(prom_name)

        if uset:
            raise RuntimeError("Can't determine size of unknowns %s." % list(uset))
        if pset:
            raise RuntimeError("Can't determine size of params %s." % list(pset))

        # Choose mode based on size
        if self._p_length > self._u_length:
            self._calculated_mode = 'rev'
        else:
            self._calculated_mode = 'fwd'

        if mode == 'auto':
            mode = self.root.ln_solver.options['mode']
            if mode == 'auto':
                mode = self._calculated_mode

        return mode

    def calc_gradient(self, indep_list, unknown_list, mode='auto',
                      return_format='array'):
        """ Returns the gradient for the system that is slotted in
        self.root. This function is used by the optimizer but also can be
        used for testing derivatives on your model.

        Args
        ----
        indep_list : list of strings
            List of independent variable names that derivatives are to
            be calculated with respect to. All params must have a IndepVarComp.

        unknown_list : list of strings
            List of output or state names that derivatives are to
            be calculated for. All must be valid unknowns in OpenMDAO.

        mode : string, optional
            Deriviative direction, can be 'fwd', 'rev', 'fd', or 'auto'.
            Default is 'auto', which uses mode specified on the linear solver
            in root.

        return_format : string, optional
            Format for the derivatives, can be 'array' or 'dict'.

        Returns
        -------
        ndarray or dict
            Jacobian of unknowns with respect to params.
        """
        if mode not in ['auto', 'fwd', 'rev', 'fd']:
            msg = "mode must be 'auto', 'fwd', 'rev', or 'fd'"
            raise ValueError(msg)

        if return_format not in ['array', 'dict']:
            msg = "return_format must be 'array' or 'dict'"
            raise ValueError(msg)

        # Either analytic or finite difference
        if mode == 'fd' or self.root.fd_options['force_fd']:
            return self._calc_gradient_fd(indep_list, unknown_list,
                                          return_format)
        else:
            return self._calc_gradient_ln_solver(indep_list, unknown_list,
                                                 return_format, mode)

    def _calc_gradient_fd(self, indep_list, unknown_list, return_format):
        """ Returns the finite differenced gradient for the system that is slotted in
        self.root.

        Args
        ----
        indep_list : list of strings
            List of independent variable names that derivatives are to
            be calculated with respect to. All params must have a IndepVarComp.

        unknown_list : list of strings
            List of output or state names that derivatives are to
            be calculated for. All must be valid unknowns in OpenMDAO.

        return_format : string
            Format for the derivatives, can be 'array' or 'dict'.

        Returns
        -------
        ndarray or dict
            Jacobian of unknowns with respect to params.
        """
        root = self.root
        unknowns = root.unknowns
        params = root.params

        abs_params = []
        for name in indep_list:

            if name in unknowns:
                name = unknowns.metadata(name)['pathname']

            for tgt, (src, idxs) in iteritems(root.connections):
                if name == src:
                    name = tgt
                    break

            abs_params.append(name)

        Jfd = root.fd_jacobian(params, unknowns, root.resids, total_derivs=True,
                               fd_params=abs_params, fd_unknowns=unknown_list,
                               desvar_indices=self._poi_indices)

        def get_fd_ikey(ikey):
            # FD Input keys are a little funny....
            if isinstance(ikey, tuple):
                ikey = ikey[0]

            fd_ikey = ikey

            if fd_ikey not in params:
                # The user sometimes specifies the parameter output
                # name instead of its target because it is more
                # convenient
                for tgt, (src, idxs) in iteritems(root.connections):
                    if src == ikey:
                        fd_ikey = tgt
                        break

                # We need the absolute name, but the fd Jacobian
                # holds relative promoted inputs
                if fd_ikey not in params:
                    for key in params:
                        meta = params.metadata(key)
                        if meta['promoted_name'] == fd_ikey:
                            fd_ikey = meta['pathname']
                            break

            return fd_ikey

        if return_format == 'dict':
            J = {}
            for okey in unknown_list:
                J[okey] = {}
                for j, ikey in enumerate(indep_list):
                    abs_ikey = abs_params[j]
                    fd_ikey = get_fd_ikey(abs_ikey)

                    # Support for IndepVarComps that are buried in sub-Groups
                    if (okey, fd_ikey) not in Jfd:
                        fd_ikey = root._to_abs_pnames[fd_ikey][0]

                    J[okey][ikey] = Jfd[(okey, fd_ikey)]
        else:
            usize = 0
            psize = 0
            for u in unknown_list:
                usize += self.root.unknowns.metadata(u)['size']
            for p in indep_list:
                idx = self._poi_indices
                if p in idx:
                    psize += len(idx)
                else:
                    psize += self.root.unknowns.metadata(p)['size']
            J = np.zeros((usize, psize))

            ui = 0
            for u in unknown_list:
                pi = 0
                for j, p in enumerate(indep_list):
                    abs_ikey = abs_params[j]
                    fd_ikey = get_fd_ikey(abs_ikey)

                    # Support for IndepVarComps that are buried in sub-Groups
                    if (u, fd_ikey) not in Jfd:
                        fd_ikey = root._to_abs_pnames[fd_ikey][0]

                    pd = Jfd[u, fd_ikey]
                    rows, cols = pd.shape
                    if p in idx:
                        cols = len(idx)
                    for row in range(0, rows):
                        for col in range(0, cols):
                            J[ui+row, pi+col] = pd[row, col]
                    pi += cols
                ui += rows
        return J

    def _calc_gradient_ln_solver(self, indep_list, unknown_list, return_format, mode):
        """ Returns the gradient for the system that is slotted in
        self.root. The gradient is calculated using root.ln_solver.

        Args
        ----
        indep_list : list of strings
            List of independent variable names that derivatives are to
            be calculated with respect to. All params must have a IndepVarComp.

        unknown_list : list of strings
            List of output or state names that derivatives are to
            be calculated for. All must be valid unknowns in OpenMDAO.

        return_format : string
            Format for the derivatives, can be 'array' or 'dict'.

        mode : string
            Deriviative direction, can be 'fwd', 'rev', 'fd', or 'auto'.
            Default is 'auto', which uses mode specified on the linear solver
            in root.

        Returns
        -------
        ndarray or dict
            Jacobian of unknowns with respect to params.
        """

        root = self.root
        relevance = root._relevance
        unknowns = root.unknowns
        unknowns_dict = root._unknowns_dict
        to_abs_unames = root._to_abs_unames
        params = root.params
        comm = root.comm
        iproc = comm.rank
        nproc = comm.size
        owned = root._owning_ranks

        # Respect choice of mode based on precedence.
        # Call arg > ln_solver option > auto-detect
        mode = self._mode(mode, indep_list, unknown_list)

        fwd = mode == 'fwd'

        # Prepare model for calculation
        root.clear_dparams()

        # if we don't clear these out, we get small differences in derivs
        # in CADRE
        root._shared_du_vec[:] = 0.0
        root._shared_dr_vec[:] = 0.0

        # Linearize Model
        root._sys_jacobian(params, unknowns, root.resids)

        # Initialize Jacobian
        if return_format == 'dict':
            J = {}
            for okeys in unknown_list:
                if isinstance(okeys, str):
                    okeys = (okeys,)
                for okey in okeys:
                    J[okey] = {}
                    for ikeys in indep_list:
                        if isinstance(ikeys, str):
                            ikeys = (ikeys,)
                        for ikey in ikeys:
                            J[okey][ikey] = None
        else:
            usize = 0
            psize = 0
            Jslices = {}
            for u in unknown_list:
                start = usize
                usize += self.root.unknowns.metadata(u)['size']
                Jslices[u] = slice(start, usize)

            for p in indep_list:
                idx = self._poi_indices
                start = psize
                if p in idx:
                    psize += len(idx)
                else:
                    psize += self.root.unknowns.metadata(p)['size']
                Jslices[p] = slice(start, psize)
            J = np.zeros((usize, psize))

        if fwd:
            input_list, output_list = indep_list, unknown_list
            poi_indices, qoi_indices = self._poi_indices, self._qoi_indices
        else:
            input_list, output_list = unknown_list, indep_list
            qoi_indices, poi_indices = self._poi_indices, self._qoi_indices

        # Process our inputs/outputs of interest for parallel groups
        all_vois = self.root._relevance.vars_of_interest(mode)

        input_set = set()
        for inp in input_list:
            if isinstance(inp, str):
                input_set.add(inp)
            else:
                input_set.update(inp)

        # Our variables of interest include all sets for which at least
        # one variable is requested.
        voi_sets = []
        for voi_set in all_vois:
            for voi in voi_set:
                if voi in input_set:
                    voi_sets.append(voi_set)
                    break

        # Add any variables that the user "forgot". TODO: This won't be
        # necessary when we have an API to automatically generate the
        # IOI and OOI.
        flat_voi = [item for sublist in all_vois for item in sublist]
        for items in input_list:
            if isinstance(items, str):
                items = (items,)
            for item in items:
                if item not in flat_voi:
                    # Put them in serial groups
                    voi_sets.append((item,))

        voi_srcs = {}

        # If Forward mode, solve linear system for each param
        # If Adjoint mode, solve linear system for each unknown
        for params in voi_sets:
            rhs = OrderedDict()
            voi_idxs = {}

            old_size = None

            # Allocate all of our Right Hand Sides for this parallel set.
            for voi in params:
                vkey = self._get_voi_key(voi, params)

                duvec = self.root.dumat[vkey]
                rhs[vkey] = np.zeros((len(duvec.vec), ))

                voi_srcs[vkey] = voi
                if voi in duvec:
                    in_idxs = duvec._get_local_idxs(voi, poi_indices)
                else:
                    in_idxs = []

                if len(in_idxs) == 0:
                    in_idxs = np.arange(0, unknowns_dict[to_abs_unames[voi][0]]['size'],dtype=int)

                if old_size is None:
                    old_size = len(in_idxs)
                elif old_size != len(in_idxs):
                    raise RuntimeError("Indices within the same VOI group must be the same size, but"
                                       " in the group %s, %d != %d" % (params,old_size,len(in_idxs)))
                voi_idxs[vkey] = in_idxs

            # at this point, we know that for all vars in the current
            # group of interest, the number of indices is the same. We loop
            # over the *size* of the indices and use the loop index to look
            # up the actual indices for the current members of the group
            # of interest.
            for i in range(len(in_idxs)):
                for voi in params:
                    vkey = self._get_voi_key(voi, params)
                    rhs[vkey][:] = 0.0
                    # only set a 1.0 in the entry if that var is 'owned' by this rank
                    if self.root._owning_ranks[voi_srcs[vkey]] == iproc:
                        rhs[vkey][voi_idxs[vkey][i]] = 1.0

                # Solve the linear system
                dx_mat = root.ln_solver.solve(rhs, root, mode)

                for param, dx in iteritems(dx_mat):
                    vkey = self._get_voi_key(param, params)
                    if param is None:
                        param = params[0]

                    for item in output_list:
                        if relevance.is_relevant(param, item):
                            if fwd or owned[item] == iproc:
                                out_idxs = self.root.dumat[vkey]._get_local_idxs(item,
                                                                                 qoi_indices,
                                                                                 get_slice=True)
                                dxval = dx[out_idxs]
                                if dxval.size == 0:
                                    dxval = None
                            else:
                                dxval = None
                            if nproc > 1:
                                dxval = comm.bcast(dxval, root=owned[item])
                        else: # irrelevant variable.  just give'em zeros
                            dxval = np.zeros(self.root.unknowns.metadata(item)['size'])

                        if dxval is not None:
                            nk = len(dxval)

                            if return_format == 'dict':
                                if fwd:
                                    if J[item][param] is None:
                                        J[item][param] = np.zeros((nk, len(in_idxs)))
                                    J[item][param][:, i] = dxval
                                else:
                                    if J[param][item] is None:
                                        J[param][item] = np.zeros((len(in_idxs), nk))
                                    J[param][item][i, :] = dxval
                            else:
                                if fwd:
                                    J[Jslices[item], Jslices[param].start+i] = dxval
                                else:
                                    J[Jslices[param].start+i, Jslices[item]] = dxval

        # Clean up after ourselves
        root.clear_dparams()

        return J

    def _get_voi_key(self, voi, grp):
        """Return the voi name, which allows for parallel derivative calculations
        (currently only works with LinearGaussSeidel), or None for those
        solvers that can only do a single linear solve at a time.
        """
        if (voi in self._driver_vois and
                  isinstance(self.root.ln_solver, LinearGaussSeidel)):
            if (len(grp) > 1 or 
                   self.root.ln_solver.options['single_voi_relevance_reduction']):
                return voi

        return None

    def check_partial_derivatives(self, out_stream=sys.stdout):
        """ Checks partial derivatives comprehensively for all components in
        your model.

        Args
        ----

        out_stream : file_like
            Where to send human readable output. Default is sys.stdout. Set to
            None to suppress.

        Returns
        -------
        Dict of Dicts of Dicts

        First key is the component name;
        2nd key is the (output, input) tuple of strings;
        third key is one of ['rel error', 'abs error', 'magnitude', 'J_fd', 'J_fwd', 'J_rev'];

        For 'rel error', 'abs error', 'magnitude' the value is:

            A tuple containing norms for forward - fd, adjoint - fd, forward - adjoint using the best case fdstep

        For 'J_fd', 'J_fwd', 'J_rev' the value is:

            A numpy array representing the computed Jacobian for the three different methods of computation

        """

        root = self.root

        # Linearize the model
        root._sys_jacobian(root.params, root.unknowns, root.resids)

        if out_stream is not None:
            out_stream.write('Partial Derivatives Check\n\n')

        data = {}

        # Derivatives should just be checked without parallel adjoint for now.
        voi = None

        # Check derivative calculations for all comps at every level of the
        # system hierarchy.
        for comp in root.components(recurse=True):
            cname = comp.pathname

            # No need to check comps that don't have any derivs.
            if comp.fd_options['force_fd']:
                continue

            # IndepVarComps are just clutter too.
            if isinstance(comp, IndepVarComp):
                continue

            data[cname] = {}
            jac_fwd = {}
            jac_rev = {}
            jac_fd = {}

            params = comp.params
            unknowns = comp.unknowns
            resids = comp.resids
            dparams = comp.dpmat[voi]
            dunknowns = comp.dumat[voi]
            dresids = comp.drmat[voi]

            # Skip if all of our inputs are unconnected.
            if len(dparams) == 0:
                continue

            if out_stream is not None:
                out_stream.write('-'*(len(cname)+15) + '\n')
                out_stream.write("Component: '%s'\n" % cname)
                out_stream.write('-'*(len(cname)+15) + '\n')

            # Figure out implicit states for this comp
            states = [n for n, m in iteritems(comp.unknowns) if m.get('state')]

            # Create all our keys and allocate Jacs
            for p_name in chain(dparams, states):

                dinputs = dunknowns if p_name in states else dparams
                p_size = np.size(dinputs[p_name])

                # Check dimensions of user-supplied Jacobian
                for u_name in unknowns:

                    u_size = np.size(dunknowns[u_name])
                    if comp._jacobian_cache:

                        # We can perform some additional helpful checks.
                        if (u_name, p_name) in comp._jacobian_cache:

                            user = comp._jacobian_cache[(u_name, p_name)].shape

                            # User may use floats for scalar jacobians
                            if len(user) < 2:
                                user = (user[0], 1)

                            if user[0] != u_size or user[1] != p_size:
                                msg = "derivative in component '{}' of '{}' wrt '{}' is the wrong size. " + \
                                "It should be {}, but got {}"
                                msg = msg.format(cname, u_name, p_name, (u_size,p_size), user)
                                raise ValueError(msg)

                    jac_fwd[(u_name, p_name)] = np.zeros((u_size, p_size))
                    jac_rev[(u_name, p_name)] = np.zeros((u_size, p_size))

            # Reverse derivatives first
            for u_name in dresids:
                u_size = np.size(dunknowns[u_name])

                # Send columns of identity
                for idx in range(u_size):
                    dresids.vec[:] = 0.0
                    root.clear_dparams()
                    dunknowns.vec[:] = 0.0

                    dresids.flat[u_name][idx] = 1.0
                    try:
                        comp.apply_linear(params, unknowns, dparams,
                                          dunknowns, dresids, 'rev')
                    finally:
                        dparams._apply_unit_derivatives()

                    for p_name in chain(dparams, states):

                        dinputs = dunknowns if p_name in states else dparams
                        jac_rev[(u_name, p_name)][idx, :] = dinputs.flat[p_name]

            # Forward derivatives second
            for p_name in chain(dparams, states):

                dinputs = dunknowns if p_name in states else dparams
                p_size = np.size(dinputs[p_name])

                # Send columns of identity
                for idx in range(p_size):
                    dresids.vec[:] = 0.0
                    root.clear_dparams()
                    dunknowns.vec[:] = 0.0

                    dinputs.flat[p_name][idx] = 1.0
                    dparams._apply_unit_derivatives()
                    comp.apply_linear(params, unknowns, dparams,
                                      dunknowns, dresids, 'fwd')

                    for u_name, u_val in iteritems(dresids.flat):
                        jac_fwd[(u_name, p_name)][:, idx] = u_val

            # Finite Difference goes last
            dresids.vec[:] = 0.0
            root.clear_dparams()
            dunknowns.vec[:] = 0.0
            jac_fd = comp.fd_jacobian(params, unknowns, resids)

            # Assemble and Return all metrics.
            _assemble_deriv_data(chain(dparams, states), resids, data[cname],
                                 jac_fwd, jac_rev, jac_fd, out_stream,
                                 c_name=cname)

        return data

    def check_total_derivatives(self, out_stream=sys.stdout):
        """ Checks total derivatives for problem defined at the top.

        Args
        ----

        out_stream : file_like
            Where to send human readable output. Default is sys.stdout. Set to
            None to suppress.

        Returns
        -------
        Dict of Dicts of Tuples of Floats

        First key is the (output, input) tuple of strings; second key is one
        of ['rel error', 'abs error', 'magnitude', 'fdstep']; Tuple contains
        norms for forward - fd, adjoint - fd, forward - adjoint using the
        best case fdstep.
        """

        if out_stream is not None:
            out_stream.write('Total Derivatives Check\n\n')

        # Params and Unknowns that we provide at this level.
        abs_indep_list = self.root._get_fd_params()
        param_srcs = [self.root.connections[p] for p in abs_indep_list]
        unknown_list = self.root._get_fd_unknowns()

        # Convert absolute parameter names to promoted ones because it is
        # easier for the user to read.
        indep_list = [self.root._unknowns_dict[p]['promoted_name']
                          for p, idxs in param_srcs]

        # Calculate all our Total Derivatives
        Jfor = self.calc_gradient(indep_list, unknown_list, mode='fwd',
                                  return_format='dict')
        Jrev = self.calc_gradient(indep_list, unknown_list, mode='rev',
                                  return_format='dict')
        Jfd = self.calc_gradient(indep_list, unknown_list, mode='fd',
                                 return_format='dict')

        Jfor = _jac_to_flat_dict(Jfor)
        Jrev = _jac_to_flat_dict(Jrev)
        Jfd = _jac_to_flat_dict(Jfd)

        # Assemble and Return all metrics.
        data = {}
        _assemble_deriv_data(indep_list, unknown_list, data,
                             Jfor, Jrev, Jfd, out_stream)

        return data

    def _start_recorders(self):
        """ Prepare recorders for recording."""
        self.driver.recorders.startup(self.root)

        for group in self.root.subgroups(recurse=True, include_self=True):
            for solver in (group.nl_solver, group.ln_solver):
                solver.recorders.startup(group)

    def _check_for_parallel_derivs(self, params, unknowns, par_u, par_p):
        """ Checks a system hiearchy to make sure that no settings violate the
        assumptions needed for parallel dervivative calculation. Returns the
        mode that the system needs to use.
        """

        mode = self._mode('auto', params, unknowns)

        if mode == 'fwd':
            has_parallel_derivs = par_p
        else:
            has_parallel_derivs = par_u

        # the type of the root linear solver determines whether we solve
        # multiple RHS in parallel. Currently only LinearGaussSeidel can
        # support this.
        if (isinstance(self.root.ln_solver, LinearGaussSeidel) and
               self.root.ln_solver.options['single_voi_relevance_reduction']) \
               and has_parallel_derivs:

            for sub in self.root.subgroups(recurse=True):
                sub_mode = sub.ln_solver.options['mode']

                # Modes must match root for all subs
                if isinstance(sub.ln_solver, LinearGaussSeidel) and sub_mode not in (mode, 'auto'):
                    msg = "Group '{name}' has mode '{submode}' but the root group has mode '{rootmode}'." \
                            " Modes must match to use parallel derivative groups."
                    msg = msg.format(name=sub.name, submode=sub_mode, rootmode=mode)
                    raise RuntimeError(msg)

        return mode

    def _json_system_tree(self):
        """ Returns a json representation of the system hierarchy for the
        model in root.

        Returns
        -------
        json string
        """

        def _tree_dict(system):
            dct = OrderedDict()
            for s in system.subsystems(recurse=True):
                if isinstance(s, Group):
                    dct[s.name] = _tree_dict(s)
                else:
                    dct[s.name] = OrderedDict()
                    for vname, meta in iteritems(s.unknowns):
                        dct[s.name][vname] = m = meta.copy()
                        for mname in m:
                            if isinstance(m[mname], np.ndarray):
                                m[mname] = m[mname].tolist()
            return dct

        tree = OrderedDict()
        tree['root'] = _tree_dict(self.root)
        return json.dumps(tree)

    def _json_dependencies(self):
        """ Returns a json representation of the data dependency graph for
        the model in root..

        Returns
        -------
        A json string with a dependency matrix and a list of variable
        name labels.
        """
        return self.root._relevance.json_dependencies()

    def _setup_communicators(self):
        if self._comm is None:
            self._comm = self._impl.world_comm()

        # first determine how many procs that root can possibly use
        minproc, maxproc = self.root.get_req_procs()
        if MPI:  # pragma: no cover
            if not (maxproc is None or maxproc >= self._comm.size):
                # we have more procs than we can use, so just raise an
                # exception to encourage the user not to waste resources :)
                raise RuntimeError("This problem was given %d MPI processes, "
                                   "but it requires between %d and %d." %
                                   (self._comm.size, minproc, maxproc))
            elif self._comm.size < minproc:
                if maxproc is None:
                    maxproc = '(any)'
                raise RuntimeError("This problem was given %d MPI processes, "
                                   "but it requires between %s and %s." %
                                   (self._comm.size, minproc, maxproc))

        self.root._setup_communicators(self._comm)

    def _setup_units(self, connections, params_dict, unknowns_dict):
        """
        Calculate unit conversion factors for any connected
        variables having different units and store them in params_dict.

        Args
        ----
        connections : dict
            A dict of target variables (absolute name) mapped
            to the absolute name of their source variable and the
            relevant indices of that source if applicable.

        params_dict : OrderedDict
            A dict of parameter metadata for the whole `Problem`.

        unknowns_dict : OrderedDict
            A dict of unknowns metadata for the whole `Problem`.
        """

        self._unit_diffs = {}
        for target, (source, idxs) in iteritems(connections):
            tmeta = params_dict[target]
            smeta = unknowns_dict[source]

            # units must be in both src and target to have a conversion
            if 'units' not in tmeta or 'units' not in smeta:
                # for later reporting in check_setup, keep track of any unit differences,
                # even for connections where one side has units and the other doesn't
                if 'units' in tmeta or 'units' in smeta:
                    self._unit_diffs[(source, target)] = (smeta.get('units'),
                                                          tmeta.get('units'))
                continue

            src_unit = smeta['units']
            tgt_unit = tmeta['units']

            try:
                scale, offset = get_conversion_tuple(src_unit, tgt_unit)
            except TypeError as err:
                if str(err) == "Incompatible units":
                    msg = "Unit '{s[units]}' in source '{s[promoted_name]}' "\
                        "is incompatible with unit '{t[units]}' "\
                        "in target '{t[promoted_name]}'.".format(s=smeta, t=tmeta)
                    raise TypeError(msg)
                else:
                    raise

            # If units are not equivalent, store unit conversion tuple
            # in the parameter metadata
            if scale != 1.0 or offset != 0.0:
                tmeta['unit_conv'] = (scale, offset)
                self._unit_diffs[(source, target)] = (smeta.get('units'),
                                                      tmeta.get('units'))

    def _get_implicit_connections(self):
        """
        Finds all matches between promoted names of parameters and unknowns
        in this `Problem`.  Any matches imply an implicit connection.
        All connections are expressed using absolute pathnames.

        Returns
        -------
        dict
            implicit connections in this `Problem`, represented as a mapping
            from the pathname of the target to the pathname of the source

        dict
            parameters in this `Problem` that are not implicitly connected,
            represented as a mapping from the promoted name of the parameter
            to it's pathname

        Raises
        ------
        RuntimeError
            if a a promoted variable name matches multiple unknowns
        """

        # check if any promoted names correspond to mutiple unknowns
        for name, lst in iteritems(self.root._to_abs_unames):
            if len(lst) > 1:
                raise RuntimeError("Promoted name '%s' matches multiple unknowns: %s" %
                                   (name, lst))

        connections = {}
        dangling = {}

        for prom_name, pabs_list in iteritems(self.root._to_abs_pnames):
            if prom_name in self.root._to_abs_unames:  # param has a src in unknowns
                uprom = self.root._to_abs_unames[prom_name]
                for pabs in pabs_list:
                    uprom = set(uprom)
                    connections[pabs] = ((u, None) for u in uprom)
            else:
                dangling.setdefault(prom_name, set()).update(pabs_list)

        return connections, dangling

def _assign_parameters(connections):
    """Map absolute system names to the absolute names of the
    parameters they transfer data to.
    """
    param_owners = {}

<<<<<<< HEAD
    for par, unk in iteritems(connections):
        param_owners.setdefault(get_common_ancestor(par, unk), set()).add(par)
=======
    for par, (unk, idxs) in iteritems(connections):
        param_owners.setdefault(get_common_ancestor(par, unk), []).append(par)
>>>>>>> ccb3ff8e

    return param_owners


def _jac_to_flat_dict(jac):
    """ Converts a double `dict` jacobian to a flat `dict` Jacobian. Keys go
    from [out][in] to [out,in].

    Args
    ----

    jac : dict of dicts of ndarrays
        Jacobian that comes from calc_gradient when the return_type is 'dict'.

    Returns
    -------

    dict of ndarrays"""

    new_jac = {}
    for key1, val1 in iteritems(jac):
        for key2, val2 in iteritems(val1):
            new_jac[(key1, key2)] = val2

    return new_jac

def _assemble_deriv_data(params, resids, cdata, jac_fwd, jac_rev, jac_fd,
                         out_stream, c_name='root'):
    """ Assembles dictionaries and prints output for check derivatives
    functions. This is used by both the partial and total derivative
    checks."""
    started = False

    for p_name in params:
        for u_name in resids:

            key = (u_name, p_name)

            # Ignore non-differentiables
            if key not in jac_fd:
                continue

            ldata = cdata[key] = {}

            Jsub_fd = jac_fd[key]

            Jsub_for = jac_fwd[key]
            Jsub_rev = jac_rev[key]

            ldata['J_fd'] = Jsub_fd
            ldata['J_fwd'] = Jsub_for
            ldata['J_rev'] = Jsub_rev

            magfor = np.linalg.norm(Jsub_for)
            magrev = np.linalg.norm(Jsub_rev)
            magfd = np.linalg.norm(Jsub_fd)

            ldata['magnitude'] = (magfor, magrev, magfd)

            abs1 = np.linalg.norm(Jsub_for - Jsub_fd)
            abs2 = np.linalg.norm(Jsub_rev - Jsub_fd)
            abs3 = np.linalg.norm(Jsub_for - Jsub_rev)

            ldata['abs error'] = (abs1, abs2, abs3)

            if magfd == 0.0:
                rel1 = rel2 = rel3 = float('nan')
            else:
                rel1 = np.linalg.norm(Jsub_for - Jsub_fd)/magfd
                rel2 = np.linalg.norm(Jsub_rev - Jsub_fd)/magfd
                rel3 = np.linalg.norm(Jsub_for - Jsub_rev)/magfd

            ldata['rel error'] = (rel1, rel2, rel3)

            if out_stream is None:
                continue

            if started is True:
                out_stream.write(' -'*30 + '\n')
            else:
                started = True

            # Optional file_like output
            out_stream.write("  %s: '%s' wrt '%s'\n\n"% (c_name, u_name, p_name))

            out_stream.write('    Forward Magnitude : %.6e\n' % magfor)
            out_stream.write('    Reverse Magnitude : %.6e\n' % magrev)
            out_stream.write('         Fd Magnitude : %.6e\n\n' % magfd)

            out_stream.write('    Absolute Error (Jfor - Jfd) : %.6e\n' % abs1)
            out_stream.write('    Absolute Error (Jrev - Jfd) : %.6e\n' % abs2)
            out_stream.write('    Absolute Error (Jfor - Jrev): %.6e\n\n' % abs3)

            out_stream.write('    Relative Error (Jfor - Jfd) : %.6e\n' % rel1)
            out_stream.write('    Relative Error (Jrev - Jfd) : %.6e\n' % rel2)
            out_stream.write('    Relative Error (Jfor - Jrev): %.6e\n\n' % rel3)

            out_stream.write('    Raw Forward Derivative (Jfor)\n\n')
            out_stream.write(str(Jsub_for))
            out_stream.write('\n\n')
            out_stream.write('    Raw Reverse Derivative (Jrev)\n\n')
            out_stream.write(str(Jsub_rev))
            out_stream.write('\n\n')
            out_stream.write('    Raw FD Derivative (Jfor)\n\n')
            out_stream.write(str(Jsub_fd))
            out_stream.write('\n')
<|MERGE_RESOLUTION|>--- conflicted
+++ resolved
@@ -1103,7 +1103,7 @@
         """
         if (voi in self._driver_vois and
                   isinstance(self.root.ln_solver, LinearGaussSeidel)):
-            if (len(grp) > 1 or 
+            if (len(grp) > 1 or
                    self.root.ln_solver.options['single_voi_relevance_reduction']):
                 return voi
 
@@ -1528,13 +1528,8 @@
     """
     param_owners = {}
 
-<<<<<<< HEAD
-    for par, unk in iteritems(connections):
-        param_owners.setdefault(get_common_ancestor(par, unk), set()).add(par)
-=======
     for par, (unk, idxs) in iteritems(connections):
         param_owners.setdefault(get_common_ancestor(par, unk), []).append(par)
->>>>>>> ccb3ff8e
 
     return param_owners
 
@@ -1640,4 +1635,4 @@
             out_stream.write('\n\n')
             out_stream.write('    Raw FD Derivative (Jfor)\n\n')
             out_stream.write(str(Jsub_fd))
-            out_stream.write('\n')
+            out_stream.write('\n')