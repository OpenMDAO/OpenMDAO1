--- conflicted
+++ resolved
@@ -82,29 +82,10 @@
             if len(parts) == 1:
                 root.params[p] = val
             else:
-<<<<<<< HEAD
                 root._subsystems[parts[0]]._rec_set_param(parts[1], val)
     else:
         raise KeyError("Variable '%s' not found." % name)
 
-=======
-                grp = root.find_subsystem(parts[0])
-                grp.params[parts[1]] = val
-    else:
-        raise KeyError("Variable '%s' not found." % name)
-
-def _rec_get_param(root, absname):
-    """A recursive get for params. If not found in the root, finds the
-    containing subsystem and looks there.
-    """
-    parts = absname.rsplit('.', 1)
-    if len(parts) == 1:
-        return root.params[absname]
-    else:
-        grp = root.find_subsystem(parts[0])
-        return grp.params[parts[1]]
-
->>>>>>> 9ab4caef
 
 class Problem(object):
     """ The Problem is always the top object for running an OpenMDAO
