""" Base class for all systems in OpenMDAO."""

from collections import OrderedDict
from fnmatch import fnmatch
from itertools import chain
from six import string_types, iteritems

import numpy as np

from openmdao.core.mpiwrap import MPI, get_comm_if_active
from openmdao.core.options import OptionsDictionary


class System(object):
    """ Base class for systems in OpenMDAO."""

    def __init__(self):
        self.name = ''
        self.pathname = ''

        self._params_dict = OrderedDict()
        self._unknowns_dict = OrderedDict()

        # specify which variables are promoted up to the parent.  Wildcards
        # are allowed.
        self._promotes = ()

        self.comm = None

        self.fd_options = OptionsDictionary()
        self.fd_options.add_option('force_fd', False,
                                   desc="Set to True to finite difference this system.")
        self.fd_options.add_option('form', 'forward',
                                   values=['forward', 'backward', 'central', 'complex_step'],
                                   desc="Finite difference mode. (forward, backward, central) "
                                   "You can also set to 'complex_step' to peform the complex "
                                   "step method if your components support it.")
        self.fd_options.add_option("step_size", 1.0e-6,
                                    desc = "Default finite difference stepsize")
        self.fd_options.add_option("step_type", 'absolute',
                                   values=['absolute', 'relative'],
                                   desc='Set to absolute, relative')

    def __getitem__(self, name):
        """
        Return the variable or subsystem of the given name from this system.

        Parameters
        ----------
        name : str
            The name of the variable or subsystem.

        Returns
        -------
        value OR `System`
            The unflattened value of the given variable OR a reference to
            the named `System`.
        """
        raise RuntimeError("Variable '%s' must be accessed from a containing Group" % name)


    def promoted(self, name):
        """Determine if the given variable name is being promoted from this
        `System`.

        Parameters
        ----------
        name : str
            The name of a variable, relative to this `System`.

        Returns
        -------
        bool
            True if the named variable is being promoted from this `System`.
        """
        if isinstance(self._promotes, string_types):
            raise TypeError("'%s' promotes must be specified as a list, "
                            "tuple or other iterator of strings, but '%s' was specified" %
                            (self.name, self._promotes))

        for prom in self._promotes:
            if fnmatch(name, prom):
                for n, meta in chain(self._params_dict.items(), self._unknowns_dict.items()):
                    rel = meta.get('relative_name', n)
                    if rel == name:
                        return True

        return False

    def _setup_paths(self, parent_path):
        """Set the absolute pathname of each `System` in the tree.

        Parameter
        ---------
        parent_path : str
            The pathname of the parent `System`, which is to be prepended to the
            name of this child `System`.
        """
        if parent_path:
            self.pathname = ':'.join((parent_path, self.name))
        else:
            self.pathname = self.name

    def preconditioner(self):
        pass

    def jacobian(self, params, unknowns, resids):
        pass

    def solve_nonlinear(self, params, unknowns, resids):
        raise NotImplementedError("solve_nonlinear")

    def apply_nonlinear(self, params, unknowns, resids):
        pass

    def solve_linear(self, rhs, params, unknowns, mode="fwd"):
        pass

    def apply_linear(self, params, unknowns, dparams, dunknowns, dresids, mode="fwd"):
        pass

    def is_active(self):
        """
        Returns
        -------
        bool
            If running under MPI, returns True if this `System` has a valid
            communicator. Always returns True if not running under MPI.
        """
        return MPI is None or self.comm != MPI.COMM_NULL

    def get_req_procs(self):
        """
        Returns
        -------
        tuple
            A tuple of the form (min_procs, max_procs), indicating the min and max
            processors usable by this `System`.
        """
        return (1, 1)

    def _setup_communicators(self, comm):
        """
        Assign communicator to this `System` and all of its subsystems.

        Parameters
        ----------
        comm : an MPI communicator (real or fake)
            The communicator being offered by the parent system.
        """
        self.comm = get_comm_if_active(self, comm)

    def _set_vars_as_remote(self):
        """
        Set 'remote' attribute in metadata of all variables for this subsystem.
        """
        pname = self.pathname + ':'
        for name, meta in self._params_dict.items():
            if name.startswith(pname):
                meta['remote'] = True

        for name, meta in self._unknowns_dict.items():
            if name.startswith(pname):
                meta['remote'] = True

    def fd_jacobian(self, params, unknowns, resids, step_size=None, form=None,
                    step_type=None, total_derivs=False):
        """Finite difference across all unknowns in this system w.r.t. all
        params.

        Parameters
        ----------
        params : `VecWrapper`
            `VecWrapper` containing parameters. (p)

        unknowns : `VecWrapper`
            `VecWrapper` containing outputs and states. (u)

        resids : `VecWrapper`
            `VecWrapper`  containing residuals. (r)

        step_size : float (optional)
            Override all other specifications of finite difference step size.

        form : float (optional)
            Override all other specifications of form. Can be forward,
            backward, or central.

        step_type : float (optional)
            Override all other specifications of step_type. Can be absolute
            or relative.

        total_derivs : bool
            Set to true to calculate total derivatives. Otherwise, partial
            derivatives are returned.

        Returns
        -------
        dict
            Dictionary whose keys are tuples of the form ('unknown', 'param')
            and whose values are ndarrays.
        """

        # Params and Unknowns that we provide at this level.
        fd_params = self._get_fd_params()
        fd_unknowns = self._get_fd_unknowns()

        # Function call arguments have precedence over the system dict.
        if step_size == None:
            step_size = self.fd_options['step_size']
        if form == None:
            form = self.fd_options['form']
        if step_type == None:
            step_type = self.fd_options['step_type']

        jac = {}
        cache2 = None

        # Prepare for calculating partial derivatives or total derivatives
        states = []
        if total_derivs == False:
            run_model = self.apply_nonlinear
            cache1 = resids.vec.copy()
            resultvec = resids
            for u_name, meta in iteritems(self._unknowns_dict):
                if meta.get('state'):
                    states.append(meta['relative_name'])
        else:
            run_model = self.solve_nonlinear
            cache1 = unknowns.vec.copy()
            resultvec = unknowns

        # Compute gradient for this param or state.
        for p_name in chain(fd_params, states):

            if p_name in states:
                inputs = unknowns
            else:
                inputs = params

            target_input = inputs.flat[p_name]

            # If our input is connected to a Paramcomp, then we need to twiddle
            # the unknowns vector instead of the params vector.
            if hasattr(self, '_src'):
                param_src = self._src.get(p_name)
                if param_src in self.unknowns:
                    target_input = unknowns.flat[param_src]

            mydict = {}
            for key, val in self._params_dict.items():
                if val['relative_name'] == p_name:
                    mydict = val
                    break

            # Local settings for this var trump all
            if 'fd_step_size' in mydict:
                fdstep = mydict['fd_step_size']
            else:
                fdstep = step_size
            if 'fd_step_type' in mydict:
                fdtype = mydict['fd_step_type']
            else:
                fdtype = step_type
            if 'fd_form' in mydict:
                fdform = mydict['fd_form']
            else:
                fdform = form

            # Size our Inputs
            p_size = np.size(inputs[p_name])

            # Size our Outputs
            for u_name in fd_unknowns:
                u_size = np.size(unknowns[u_name])
                jac[u_name, p_name] = np.ones((u_size, p_size))

            # Finite Difference each index in array
            for idx in range(p_size):

                # Relative or Absolute step size
                if fdtype == 'relative':
                    step = inputs.flat[p_name][idx] * fdstep
                    if step < fdstep:
                        step = fdstep
                else:
                    step = fdstep

                if fdform == 'forward':

                    target_input[idx] += step

                    run_model(params, unknowns, resids)

                    target_input[idx] -= step

                    # delta resid is delta unknown
                    resultvec.vec[:] -= cache1
                    resultvec.vec[:] *= (1.0/step)

                elif fdform == 'backward':

                    target_input[idx] -= step

                    run_model(params, unknowns, resids)

                    target_input[idx] += step

                    # delta resid is delta unknown
                    resultvec.vec[:] -= cache1
                    resultvec.vec[:] *= (-1.0/step)

                elif fdform == 'central':

                    target_input[idx] += step

                    run_model(params, unknowns, resids)
                    cache2 = resultvec.vec - cache1

                    resultvec.vec[:] = cache1

                    target_input[idx] -= 2.0*step

                    run_model(params, unknowns, resids)

                    # central difference formula
                    resultvec.vec[:] -= cache1 + cache2
                    resultvec.vec[:] *= (-0.5/step)

                    target_input[idx] -= step

                for u_name in fd_unknowns:
                    jac[u_name, p_name][:, idx] = resultvec.flat[u_name]

                # Restore old residual
                resultvec.vec[:] = cache1

<<<<<<< HEAD
        return jac
=======
        return jac

    def _apply_linear_jac(self, params, unknowns, dparams, dunknowns, dresids, mode):
        """ See apply_linear. This method allows the framework to override
        any derivative specification in any `Component` or `Group` to perform
        finite difference."""

        if self._jacobian_cache is None:
            msg = ("No derivatives defined for Component '{name}'")
            msg = msg.format(name=self.name)
            raise ValueError(msg)


        for key, J in iteritems(self._jacobian_cache):
            unknown, param = key

            # States are never in dparams.
            if param in dparams:
                arg_vec = dparams
            elif param in dunknowns:
                arg_vec = dunknowns
            else:
                continue

            if unknown not in dresids:
                continue

            result = dresids[unknown]

            # Vectors are flipped during adjoint

            if mode == 'fwd':
                dresids[unknown] += J.dot(arg_vec[param].flatten()).reshape(result.shape)
            else:
                arg_vec[param] += J.T.dot(result.flatten()).reshape(arg_vec[param].shape)
>>>>>>> 1447fb7e
<|MERGE_RESOLUTION|>--- conflicted
+++ resolved
@@ -335,9 +335,6 @@
                 # Restore old residual
                 resultvec.vec[:] = cache1
 
-<<<<<<< HEAD
-        return jac
-=======
         return jac
 
     def _apply_linear_jac(self, params, unknowns, dparams, dunknowns, dresids, mode):
@@ -372,5 +369,4 @@
             if mode == 'fwd':
                 dresids[unknown] += J.dot(arg_vec[param].flatten()).reshape(result.shape)
             else:
-                arg_vec[param] += J.T.dot(result.flatten()).reshape(arg_vec[param].shape)
->>>>>>> 1447fb7e
+                arg_vec[param] += J.T.dot(result.flatten()).reshape(arg_vec[param].shape)