--- conflicted
+++ resolved
@@ -654,7 +654,7 @@
                 self._jacobian_cache = self.fd_jacobian(params, unknowns, resids,
                                                         total_derivs=True)
             else:
-<<<<<<< HEAD
+
                 # Component can request to use complex step.
                 if self.fd_options['form'] == 'complex_step':
                     fd_func = self.complex_step_jacobian
@@ -662,10 +662,7 @@
                     fd_func = self.fd_jacobian
                 self._jacobian_cache = fd_func(params, unknowns, resids,
                                                total_derivs=False)
-=======
-                self._jacobian_cache = self.fd_jacobian(params, unknowns, resids,
-                                                        total_derivs=False)
->>>>>>> 9de83abf
+
         else:
             self._jacobian_cache = self.jacobian(params, unknowns, resids)
 
