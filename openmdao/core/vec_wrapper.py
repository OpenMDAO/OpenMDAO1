--- conflicted
+++ resolved
@@ -1065,19 +1065,9 @@
             raise RuntimeError("Unconnected param '%s' has no specified val or shape" %
                                pathname)
 
-<<<<<<< HEAD
-        meta['pass_by_obj'] = True
         self._dat[self._sysdata._scoped_abs_name(pathname)] = \
-                 Accessor(self, None, val, meta, self._probdata, False)
-=======
-        self._dat[self._sysdata._scoped_abs_name(pathname)] = Accessor(self,
-                                                                       None,
-                                                                       val,
-                                                                       meta,
-                                                                       self._probdata,
-                                                                       False,
-                                                                       dangling=True)
->>>>>>> a26c8b5c
+                 Accessor(self, None, val, meta, self._probdata, False,
+                          dangling=True)
 
     def _get_flattened_sizes(self):
         """
