--- conflicted
+++ resolved
@@ -1,8 +1,4 @@
 """ Class definition for VecWrapper"""
-
-from openmdao.core.mpiwrap import debug
-#def debug(s):
-    #pass
 
 from collections import OrderedDict
 
@@ -527,10 +523,6 @@
             in an earlier stage of setup.
 
         """
-<<<<<<< HEAD
-        debug('_setup_var_meta %s: %s' % (name, meta))
-=======
->>>>>>> 1acc0744
         vmeta = meta.copy()
         vmeta['pathname'] = name
 
@@ -570,10 +562,7 @@
                 return i
         raise RuntimeError("'%s' is not a 'pass by vector' variable." % name)
 
-<<<<<<< HEAD
-=======
-
->>>>>>> 1acc0744
+
 
 class TgtVecWrapper(VecWrapper):
     def setup(self, parent_params_vec, params_dict, srcvec, my_params,
@@ -604,10 +593,6 @@
         store_byobjs : bool (optional)
             If True, store 'pass by object' variables in the `VecWrapper` we're building.
         """
-<<<<<<< HEAD
-        debug("TgtVecWrapper setup() ")
-=======
->>>>>>> 1acc0744
 
         # dparams vector has some additional behavior
         if not store_byobjs:
@@ -617,7 +602,6 @@
         missing = []  # names of our params that we don't 'own'
         for pathname, meta in params_dict.items():
             if pathname in my_params:
-                debug("TgtVecWrapper setup() %s is in my_params" % (pathname))
                 # if connected, get metadata from the source
                 src_pathname = connections.get(pathname)
                 if src_pathname is None:
@@ -644,24 +628,14 @@
 
         self.vec = numpy.zeros(vec_size)
 
-        debug("TgtVecWrapper setup() mapping slices, keys=%s" % str(self._vardict.keys()))
-
         # map slices to the array
         for name, meta in self._vardict.items():
-<<<<<<< HEAD
-            debug("TgtVecWrapper setup() do we need slice for %s? meta=%s" % (name, meta))
             if meta['size'] > 0 and not meta.get('pass_by_obj'):
-                debug("TgtVecWrapper setup() looking for slice for %s in %s" % (name, self._slices.keys()))
-=======
-            if meta['size'] > 0 and not meta.get('pass_by_obj'):
->>>>>>> 1acc0744
                 start, end = self._slices[name]
-                debug("TgtVecWrapper %s slice start/end %s %s" % (name, start, end))
                 meta['val'] = self.vec[start:end]
 
         # fill entries for missing params with views from the parent
         for pathname in missing:
-            debug("TgtVecWrapper setup() missing %s" % pathname)
             meta = params_dict[pathname]
             newmeta = parent_params_vec._vardict[parent_params_vec._scoped_abs_name(pathname)]
             if newmeta['pathname'] == pathname:
@@ -679,8 +653,6 @@
                     offset = 0.0
                 self._vardict[self._scoped_abs_name(pathname)]['unit_conv'] = (scale, offset)
 
-        debug("TgtVecWrapper setup() complete")
-
     def _setup_var_meta(self, pathname, meta, index, src_meta, store_byobjs):
         """
         Populate the metadata dict for the named variable.
@@ -705,20 +677,13 @@
             If True, store 'pass by object' variables in the `VecWrapper`
             we're building.
         """
-<<<<<<< HEAD
-        debug('TgtVecWrapper _setup_var_meta meta=%s src=%s' % (meta, src_meta))
-=======
->>>>>>> 1acc0744
         vmeta = meta.copy()
         vmeta['pathname'] = pathname
 
         if not src_meta.get('remote'):
             vmeta['size'] = src_meta['size']
-<<<<<<< HEAD
-=======
         elif meta.get('remote'):
             vmeta['size'] = 0
->>>>>>> 1acc0744
 
         if 'shape' in src_meta:
             vmeta['shape'] = src_meta['shape']
@@ -728,15 +693,7 @@
             if not meta.get('remote') and store_byobjs:
                 vmeta['val'] = src_meta['val']
             vmeta['pass_by_obj'] = True
-<<<<<<< HEAD
         elif vmeta['size'] > 0:
-=======
-        elif not 'size' in vmeta.keys():
-            # if we don't have a size yet for a vec var, then get it from val
-            vmeta['size'] = numpy.prod(vmeta['val'].shape)
-
-        if vmeta.get('size') and vmeta['size'] > 0:
->>>>>>> 1acc0744
             self._slices[self._scoped_abs_name(pathname)] = (index, index + vmeta['size'])
 
         return vmeta
