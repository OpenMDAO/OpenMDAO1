--- conflicted
+++ resolved
@@ -2,11 +2,8 @@
 import os
 import sys
 import json
-<<<<<<< HEAD
-=======
 from itertools import chain
 
->>>>>>> 4737111e
 from six import iteritems
 
 import webbrowser
@@ -18,7 +15,7 @@
     'collapse_tree': {
         'expand_level': 1,
     },
-    'partition_tree_n2': {
+    'partition_tree': {
         'size_1': True,
     }
 }
@@ -30,41 +27,33 @@
     """
 
     def _tree_dict(ss, level):
-        dct = { 'name': ss.name, 'type': 'subsystem' }
+        dct = { 'name': ss.name }
         children = [_tree_dict(s, level+1) for s in ss.subsystems()]
 
         if isinstance(ss, Component):
             for vname, meta in ss.unknowns.items():
-                dtype=type(meta['val']).__name__
-                #size = meta['size'] if meta['size'] and not size_1 else 1
-                implicit = False
-                if meta.get('state'):
-                    implicit = True
-                children.append({'name': vname, 'type': 'unknown', 'implicit': implicit, 'dtype': dtype})
+                size = meta['size'] if meta['size'] and not size_1 else 1
+                children.append({'name': vname, 'size': size })
 
             for vname, meta in ss.params.items():
-                dtype=type(meta['val']).__name__
-                #size = meta['size'] if meta['size'] and not size_1 else 1
-                children.append({'name': vname, 'type': 'param', 'dtype': dtype})
+                size = meta['size'] if meta['size'] and not size_1 else 1
+                children.append({'name': vname, 'size': size })
 
         if level > expand_level:
+            dct['_children'] = children
             dct['children'] = None
         else:
             dct['children'] = children
+            dct['_children'] = None
 
         return dct
 
     tree = _tree_dict(system, 1)
     if not tree['name']:
         tree['name'] = 'root'
-        tree['type'] = 'root'
 
     return tree
 
-<<<<<<< HEAD
-def view_tree(problem, viewer='partition_tree_n2', expand_level=9999,
-              outfile='partition_tree_n2.html', show_browser=False):
-=======
 def view_connections(system, viewer='connect_table',
                      outfile='connections.html', show_browser=True):
     """
@@ -155,7 +144,6 @@
 
 def view_tree(system, viewer='collapse_tree', expand_level=9999,
               outfile='tree.html', show_browser=True):
->>>>>>> 4737111e
     """
     Generates a self-contained html file containing a tree viewer
     of the specified type.  Optionally pops up a web browser to
@@ -163,8 +151,8 @@
 
     Args
     ----
-    problem : Problem()
-        The Problem (after problem.setup()) for the desired tree.
+    system : system
+        The root system for the desired tree.
 
     viewer : str, optional
         The type of web viewer used to view the tree. Options are:
@@ -186,7 +174,7 @@
     if 'expand_level' in options:
         options['expand_level'] = expand_level
 
-    tree = _system_tree_dict(problem.root, **options)
+    tree = _system_tree_dict(system, **options)
     viewer += '.template'
 
     code_dir = os.path.dirname(os.path.abspath(__file__))
@@ -195,17 +183,11 @@
         template = f.read()
 
     treejson = json.dumps(tree)
-
-    myList = []
-    for target, (src, idxs) in iteritems(problem._probdata.connections):
-        myList.append({'src':src, 'tgt':target})
-    connsjson = json.dumps(myList)
-
     with open(outfile, 'w') as f:
-        f.write(template % (treejson, connsjson))
+        f.write(template % treejson)
 
     if show_browser:
-        _view(outfile)
+        webview(outfile)
 
 
 def webview(outfile):
