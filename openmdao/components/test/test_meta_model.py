import numpy as np
import unittest

from openmdao.api import Group, Problem, MetaModel, IndepVarComp, ResponseSurface, \
    FloatKrigingSurrogate, KrigingSurrogate
from openmdao.test.util import assert_rel_error

from six.moves import cStringIO
from re import findall


class TestMetaModel(unittest.TestCase):

    def test_sin_metamodel(self):

        # create a MetaModel for Sin and add it to a Problem
        sin_mm = MetaModel()
        sin_mm.add_param('x', 0.)
        sin_mm.add_output('f_x', 0.)

        prob = Problem(Group())
        prob.root.add('sin_mm', sin_mm)

        # check that missing surrogate is detected in check_setup
        stream = cStringIO()
        prob.setup(out_stream=stream)
        msg = ("No default surrogate model is defined and the "
               "following outputs do not have a surrogate model:\n"
               "['f_x']\n"
               "Either specify a default_surrogate, or specify a "
               "surrogate model for all outputs.")
        self.assertTrue(msg in stream.getvalue())

        # check that output with no specified surrogate gets the default
        sin_mm.default_surrogate = FloatKrigingSurrogate()
        prob.setup(check=False)
        surrogate = prob.root.unknowns.metadata('sin_mm.f_x').get('surrogate')
        self.assertTrue(isinstance(surrogate, FloatKrigingSurrogate),
                        'sin_mm.f_x should get the default surrogate')

        # train the surrogate and check predicted value
        prob['sin_mm.train:x'] = np.linspace(0,10,200)
        prob['sin_mm.train:f_x'] = .5*np.sin(prob['sin_mm.train:x'])

        prob['sin_mm.x'] = 2.22

        prob.run()

        self.assertAlmostEqual(prob['sin_mm.f_x'],
                               .5*np.sin(prob['sin_mm.x']),
                               places=5)

    def test_sin_metamodel_preset_data(self):
        # preset training data
        x = np.linspace(0,10,200)
        f_x = .5*np.sin(x)

        # create a MetaModel for Sin and add it to a Problem
        sin_mm = MetaModel()
        sin_mm.add_param('x', 0., training_data = np.linspace(0,10,200))
        sin_mm.add_output('f_x', 0., training_data=f_x)

        prob = Problem(Group())
        prob.root.add('sin_mm', sin_mm)

        # check that missing surrogate is detected in check_setup
        stream = cStringIO()
        prob.setup(out_stream=stream)
        msg = ("No default surrogate model is defined and the "
               "following outputs do not have a surrogate model:\n"
               "['f_x']\n"
               "Either specify a default_surrogate, or specify a "
               "surrogate model for all outputs.")
        self.assertTrue(msg in stream.getvalue())

        # check that output with no specified surrogate gets the default
        sin_mm.default_surrogate = FloatKrigingSurrogate()
        prob.setup(check=False)
        surrogate = prob.root.unknowns.metadata('sin_mm.f_x').get('surrogate')
        self.assertTrue(isinstance(surrogate, FloatKrigingSurrogate),
                        'sin_mm.f_x should get the default surrogate')

        prob['sin_mm.x'] = 2.22

        prob.run()

        self.assertAlmostEqual(prob['sin_mm.f_x'],
                               .5*np.sin(prob['sin_mm.x']),
                               places=5)

    def test_sin_metamodel_obj_return(self):

        # create a MetaModel for Sin and add it to a Problem
        sin_mm = MetaModel()
        sin_mm.add_param('x', 0.)
        sin_mm.add_output('f_x', (0.,0.))

        prob = Problem(Group())
        prob.root.add('sin_mm', sin_mm)

        # check that missing surrogate is detected in check_setup
        stream = cStringIO()
        prob.setup(out_stream=stream)
        msg = ("No default surrogate model is defined and the "
               "following outputs do not have a surrogate model:\n"
               "['f_x']\n"
               "Either specify a default_surrogate, or specify a "
               "surrogate model for all outputs.")
        self.assertTrue(msg in stream.getvalue())

        # check that output with no specified surrogate gets the default
        sin_mm.default_surrogate = KrigingSurrogate()
        prob.setup(check=False)
        surrogate = prob.root.unknowns.metadata('sin_mm.f_x').get('surrogate')
        self.assertTrue(isinstance(surrogate, KrigingSurrogate),
                        'sin_mm.f_x should get the default surrogate')

        # train the surrogate and check predicted value
        prob['sin_mm.train:x'] = np.linspace(0,10,20)
        prob['sin_mm.train:f_x'] = np.sin(prob['sin_mm.train:x'])

        prob['sin_mm.x'] = 2.1

        prob.run()
        assert_rel_error(self, prob['sin_mm.f_x'][0], 0.86323233, 1e-4) # mean
        self.assertTrue(self, prob['sin_mm.f_x'][1] < 1e-5) #std deviation

    def test_basics(self):
        # create a metamodel component
        mm = MetaModel()

        mm.add_param('x1', 0.)
        mm.add_param('x2', 0.)

        mm.add_output('y1', 0.)
        mm.add_output('y2', 0., surrogate=FloatKrigingSurrogate())

        mm.default_surrogate = ResponseSurface()

        # add metamodel to a problem
        prob = Problem(root=Group())
        prob.root.add('mm', mm)
        prob.setup(check=False)

        # check that surrogates were properly assigned
        surrogate = prob.root.unknowns.metadata('mm.y1').get('surrogate')
        self.assertTrue(isinstance(surrogate, ResponseSurface))

        surrogate = prob.root.unknowns.metadata('mm.y2').get('surrogate')
        self.assertTrue(isinstance(surrogate, FloatKrigingSurrogate))

        # populate training data
        prob['mm.train:x1'] = [1.0, 2.0, 3.0]
        prob['mm.train:x2'] = [1.0, 3.0, 4.0]
        prob['mm.train:y1'] = [3.0, 2.0, 1.0]
        prob['mm.train:y2'] = [1.0, 4.0, 7.0]

        # run problem for provided data point and check prediction
        prob['mm.x1'] = 2.0
        prob['mm.x2'] = 3.0

        self.assertTrue(mm.train)   # training will occur before 1st run
        prob.run()

        assert_rel_error(self, prob['mm.y1'], 2.0, .00001)
        assert_rel_error(self, prob['mm.y2'], 4.0, .00001)

        # run problem for interpolated data point and check prediction
        prob['mm.x1'] = 2.5
        prob['mm.x2'] = 3.5

        self.assertFalse(mm.train)  # training will not occur before 2nd run
        prob.run()

        assert_rel_error(self, prob['mm.y1'], 1.5934, .001)

        # change default surrogate, re-setup and check that metamodel re-trains
        mm.default_surrogate = FloatKrigingSurrogate()
        prob.setup(check=False)

        surrogate = prob.root.unknowns.metadata('mm.y1').get('surrogate')
        self.assertTrue(isinstance(surrogate, FloatKrigingSurrogate))

        self.assertTrue(mm.train)  # training will occur after re-setup
        mm.warm_restart = True     # use existing training data

        prob['mm.x1'] = 2.5
        prob['mm.x2'] = 3.5

        prob.run()
        assert_rel_error(self, prob['mm.y1'], 2., 1e-2)

    def test_warm_start(self):
        # create metamodel with warm_restart = True
        meta = MetaModel()
        meta.add_param('x1', 0.)
        meta.add_param('x2', 0.)
        meta.add_output('y1', 0.)
        meta.add_output('y2', 0.)
        meta.default_surrogate = ResponseSurface()
        meta.warm_restart = True

        # add to problem
        prob = Problem(Group())
        prob.root.add('meta', meta)
        prob.setup(check=False)

        # provide initial training data
        prob['meta.train:x1'] = [1.0, 3.0]
        prob['meta.train:x2'] = [1.0, 4.0]
        prob['meta.train:y1'] = [3.0, 1.0]
        prob['meta.train:y2'] = [1.0, 7.0]

        # run against a data point and check result
        prob['meta.x1'] = 2.0
        prob['meta.x2'] = 3.0
        prob.run()

        assert_rel_error(self, prob['meta.y1'], 1.9085, .001)
        assert_rel_error(self, prob['meta.y2'], 3.9203, .001)

        # Add 3rd training point, moves the estimate for that point
        # back to where it should be.
        prob['meta.train:x1'] = [2.0]
        prob['meta.train:x2'] = [3.0]
        prob['meta.train:y1'] = [2.0]
        prob['meta.train:y2'] = [4.0]

        meta.train = True  # currently need to tell meta to re-train

        prob.run()
        assert_rel_error(self, prob['meta.y1'], 2.0, .00001)
        assert_rel_error(self, prob['meta.y2'], 4.0, .00001)

    def test_vector_inputs(self):

        meta = MetaModel()
        meta.add_param('x', np.zeros(4))
        meta.add_output('y1', 0.)
        meta.add_output('y2', 0.)
        meta.default_surrogate = FloatKrigingSurrogate()

        prob = Problem(Group())
        prob.root.add('meta', meta)
        prob.setup(check=False)

        prob['meta.train:x'] = [
            [1.0, 1.0, 1.0, 1.0],
            [2.0, 1.0, 1.0, 1.0],
            [1.0, 2.0, 1.0, 1.0],
            [1.0, 1.0, 2.0, 1.0],
            [1.0, 1.0, 1.0, 2.0]
        ]
        prob['meta.train:y1'] = [3.0, 2.0, 1.0, 6.0, -2.0]
        prob['meta.train:y2'] = [1.0, 4.0, 7.0, -3.0, 3.0]

        prob['meta.x'] = [1.0, 2.0, 1.0, 1.0]
        prob.run()

        assert_rel_error(self, prob['meta.y1'], 1.0, .00001)
        assert_rel_error(self, prob['meta.y2'], 7.0, .00001)

    def test_array_inputs(self):
        meta = MetaModel()
        meta.add_param('x', np.zeros((2,2)))
        meta.add_output('y1', 0.)
        meta.add_output('y2', 0.)
        meta.default_surrogate = FloatKrigingSurrogate()

        prob = Problem(Group())
        prob.root.add('meta', meta)
        prob.setup(check=False)

        prob['meta.train:x'] = [
            [[1.0, 1.0], [1.0, 1.0]],
            [[2.0, 1.0], [1.0, 1.0]],
            [[1.0, 2.0], [1.0, 1.0]],
            [[1.0, 1.0], [2.0, 1.0]],
            [[1.0, 1.0], [1.0, 2.0]]
        ]
        prob['meta.train:y1'] = [3.0, 2.0, 1.0, 6.0, -2.0]
        prob['meta.train:y2'] = [1.0, 4.0, 7.0, -3.0, 3.0]

        prob['meta.x'] = [[1.0, 2.0], [1.0, 1.0]]
        prob.run()

        assert_rel_error(self, prob['meta.y1'], 1.0, .00001)
        assert_rel_error(self, prob['meta.y2'], 7.0, .00001)

    def test_array_outputs(self):
        meta = MetaModel()
        meta.add_param('x', np.zeros((2, 2)))
        meta.add_output('y', np.zeros(2,))
        meta.default_surrogate = FloatKrigingSurrogate()

        prob = Problem(Group())
        prob.root.add('meta', meta)
        prob.setup(check=False)

        prob['meta.train:x'] = [
            [[1.0, 1.0], [1.0, 1.0]],
            [[2.0, 1.0], [1.0, 1.0]],
            [[1.0, 2.0], [1.0, 1.0]],
            [[1.0, 1.0], [2.0, 1.0]],
            [[1.0, 1.0], [1.0, 2.0]]
        ]

        prob['meta.train:y'] = [[3.0, 1.0],
                                [2.0, 4.0],
                                [1.0, 7.0],
                                [6.0, -3.0],
                                [-2.0, 3.0]]

        prob['meta.x'] = [[1.0, 2.0], [1.0, 1.0]]
        prob.run()

        assert_rel_error(self, prob['meta.y'], np.array([1.0, 7.0]), .00001)

    def test_unequal_training_inputs(self):

        meta = MetaModel()
        meta.add_param('x', 0.)
        meta.add_param('y', 0.)
        meta.add_output('f', 0.)
        meta.default_surrogate = FloatKrigingSurrogate()

        prob = Problem(Group())
        prob.root.add('meta', meta)
        prob.setup(check=False)

        prob['meta.train:x'] = [1.0, 1.0, 1.0, 1.0]
        prob['meta.train:y'] = [1.0, 2.0]
        prob['meta.train:f'] = [1.0, 1.0, 1.0, 1.0]

        prob['meta.x'] = 1.0
        prob['meta.y'] = 1.0

        with self.assertRaises(RuntimeError) as cm:
            prob.run()

        expected = "MetaModel: Each variable must have the same number" \
                   " of training points. Expected 4 but found" \
                   " 2 points for 'y'."

        self.assertEqual(str(cm.exception), expected)

    def test_unequal_training_outputs(self):
        meta = MetaModel()
        meta.add_param('x', 0.)
        meta.add_param('y', 0.)
        meta.add_output('f', 0.)
        meta.default_surrogate = FloatKrigingSurrogate()

        prob = Problem(Group())
        prob.root.add('meta', meta)
        prob.setup(check=False)

        prob['meta.train:x'] = [1.0, 1.0, 1.0, 1.0]
        prob['meta.train:y'] = [1.0, 2.0, 3.0, 4.0]
        prob['meta.train:f'] = [1.0, 1.0]

        prob['meta.x'] = 1.0
        prob['meta.y'] = 1.0

        with self.assertRaises(RuntimeError) as cm:
            prob.run()

        expected = "MetaModel: Each variable must have the same number" \
                   " of training points. Expected 4 but found" \
                   " 2 points for 'f'."

        self.assertEqual(str(cm.exception), expected)

    def test_derivatives(self):
        meta = MetaModel()
        meta.add_param('x', 0.)
        meta.add_output('f', 0.)
        meta.default_surrogate = FloatKrigingSurrogate(nugget=0.)

        prob = Problem(Group())
        prob.root.add('meta', meta, promotes=['x'])
        prob.root.add('p', IndepVarComp('x', 0.), promotes=['x'])
        prob.setup(check=False)

        prob['meta.train:x'] = [0., .25, .5, .75, 1.]
        prob['meta.train:f'] = [1., .75, .5, .25, 0.]
        prob['x'] = 0.125
        prob.run()

        Jf = prob.calc_gradient(['x'], ['meta.f'], mode='fwd')
        Jr = prob.calc_gradient(['x'], ['meta.f'], mode='rev')

        assert_rel_error(self, Jf[0][0], -1., 1.e-5)
        assert_rel_error(self, Jr[0][0], -1., 1.e-5)

        stream = cStringIO()
<<<<<<< HEAD
        prob.check_partial_derivatives(out_stream=stream, global_options={'check_step_size': 1e-4})
        print(stream.getvalue())
=======
        prob.check_partial_derivatives(out_stream=stream)

        import sys
        print(stream.getvalue(), file=sys.stderr)

>>>>>>> afef62eb
        abs_errors = findall('Absolute Error \(.+\) : (.+)', stream.getvalue())
        self.assertTrue(len(abs_errors) > 0)
        for match in abs_errors:
            abs_error = float(match)
            self.assertTrue(abs_error < 1e-6)

if __name__ == "__main__":
    unittest.main()<|MERGE_RESOLUTION|>--- conflicted
+++ resolved
@@ -394,16 +394,8 @@
         assert_rel_error(self, Jr[0][0], -1., 1.e-5)
 
         stream = cStringIO()
-<<<<<<< HEAD
         prob.check_partial_derivatives(out_stream=stream, global_options={'check_step_size': 1e-4})
-        print(stream.getvalue())
-=======
-        prob.check_partial_derivatives(out_stream=stream)
-
-        import sys
-        print(stream.getvalue(), file=sys.stderr)
-
->>>>>>> afef62eb
+
         abs_errors = findall('Absolute Error \(.+\) : (.+)', stream.getvalue())
         self.assertTrue(len(abs_errors) > 0)
         for match in abs_errors:
