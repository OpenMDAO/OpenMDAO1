""" OpenMDAO LinearSolver that uses linear Gauss Seidel."""

from __future__ import print_function

# pylint: disable=E0611, F0401
import numpy as np

from openmdao.components.paramcomp import ParamComp
from openmdao.core.component import Component
from openmdao.solvers.solverbase import LinearSolver


class LinearGaussSeidel(LinearSolver):
    """ LinearSolver that uses linear Gauss Seidel.
    """

    def __init__(self):
        super(LinearGaussSeidel, self).__init__()

        opt = self.options
        opt.add_option('atol', 1e-12,
                       desc='Absolute convergence tolerance.')
        opt.add_option('maxiter', 100,
                       desc='Maximum number of iterations.')
        opt.add_option('mode', 'fwd', values=['fwd', 'rev', 'auto'],
                       desc="Derivative calculation mode, set to 'fwd' for " + \
                       "forward mode, 'rev' for reverse mode, or 'auto' to " + \
                       "let OpenMDAO determine the best mode.")

    def solve(self, rhs, system, mode):
        """ Solves the linear system for the problem in self.system. The
        full solution vector is returned.

        Parameters
        ----------
        rhs : ndarray
            Array containing the right-hand side for the linear solve. Also
            possibly a 2D array with multiple right-hand sides.

        system : `System`
            Parent `System` object.

        mode : string
            Derivative mode, can be 'fwd' or 'rev'.

        Returns
        -------
        ndarray : Solution vector
        """

        dumat = system.dumat
        drmat = system.drmat
        dpmat = system.dpmat

        system.clear_dparams()
        for names in system._relevance.vars_of_interest():
            for name in names:
                if name in dumat:
                    dumat[name].vec[:] = 0.0
        dumat[None].vec[:] = 0.0

        #FIXME: Just want to get LGS working by itself before considering matmat
        voi = None

        if mode == 'fwd':

            for name, sub in system.subsystems(local=True):

                #print(name, dpmat[voi].keys(), dumat[voi].keys())

<<<<<<< HEAD
                print('pre scatter', dpmat[voi].vec, dumat[voi].vec, drmat[voi].vec)
                system._transfer_data(name, deriv=True, var_of_interest=voi)
=======
                #print('pre scatter', dpmat[voi].vec, dumat[voi].vec, drmat[voi].vec)
                system._transfer_data(name, deriv=True)
>>>>>>> 36dfa04b

#                print('pre apply', dpmat[voi].vec, dumat[voi].vec, drmat[voi].vec)

                ls_inputs = [x for x in dpmat[voi].keys() if x not in sub.dpmat[voi].keys()]

                if isinstance(sub, Component):

                    # Components need to reverse sign and add 1 on diagonal
                    # for explicit unknowns
                    system._sub_apply_linear_wrapper(sub, mode, voi, ls_inputs)

                else:
                    # Groups and all other systems just call their own
                    # apply_linear.
                    sub.apply_linear(sub.params, sub.unknowns, sub.dpmat[voi],
                                     sub.dumat[voi], sub.drmat[voi], mode)

                #print('post apply', dpmat[voi].vec, dumat[voi].vec, drmat[voi].vec)

                drmat[voi].vec *= -1.0
                drmat[voi].vec += rhs

                sub.solve_linear(sub.drmat[voi].vec, sub.dumat[voi], sub.drmat[voi],
                                 mode=mode)
                #print('post solve', dpmat[voi].vec, dumat[voi].vec, drmat[voi].vec)

            return dumat[voi].vec

        else:

            rev_systems = [sys for sys in system.subsystems(local=True)]

            for subsystem in reversed(rev_systems):
                name, sub = subsystem
                #print(name, dpmat[voi].keys(), dumat[voi].keys())

                dumat[voi].vec *= 0.0

                #print('pre scatter', dpmat[voi].vec, dumat[voi].vec, drmat[voi].vec)
                system._transfer_data(name, mode='rev', deriv=True)
                #print('post scatter', dpmat[voi].vec, dumat[voi].vec, drmat[voi].vec)

                dumat[voi].vec *= -1.0
                dumat[voi].vec += rhs

                sub.solve_linear(sub.dumat[voi].vec, sub.dumat[voi], sub.drmat[voi],
                                 mode=mode)
                #print('post solve', dpmat[voi].vec, dumat[voi].vec, drmat[voi].vec)

                if isinstance(sub, Component):

                    # Components need to reverse sign and add 1 on diagonal
                    # for explicit unknowns
                    system._sub_apply_linear_wrapper(sub, mode, voi)

                else:
                    # Groups and all other systems just call their own
                    # apply_linear.
                    sub.apply_linear(sub.params, sub.unknowns, sub.dpmat[voi],
                                     sub.dumat[voi], sub.drmat[voi], mode)


                #print('post apply', dpmat[voi].vec, dumat[voi].vec, drmat[voi].vec)

            return drmat[voi].vec<|MERGE_RESOLUTION|>--- conflicted
+++ resolved
@@ -68,13 +68,8 @@
 
                 #print(name, dpmat[voi].keys(), dumat[voi].keys())
 
-<<<<<<< HEAD
-                print('pre scatter', dpmat[voi].vec, dumat[voi].vec, drmat[voi].vec)
+                #print('pre scatter', dpmat[voi].vec, dumat[voi].vec, drmat[voi].vec)
                 system._transfer_data(name, deriv=True, var_of_interest=voi)
-=======
-                #print('pre scatter', dpmat[voi].vec, dumat[voi].vec, drmat[voi].vec)
-                system._transfer_data(name, deriv=True)
->>>>>>> 36dfa04b
 
 #                print('pre apply', dpmat[voi].vec, dumat[voi].vec, drmat[voi].vec)
 
